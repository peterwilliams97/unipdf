--- conflicted
+++ resolved
@@ -160,13 +160,8 @@
 	}
 	common.Log.Trace("=======")
 
-<<<<<<< HEAD
-	if len(this.xrefs) < 1 {
-		common.Log.Error("This document is invalid (xref table missing!)")
-=======
 	if len(parser.xrefs) < 1 {
 		common.Log.Debug("ERROR: This document is invalid (xref table missing!)")
->>>>>>> 59ba180d
 		return nil, fmt.Errorf("Invalid document (xref table missing)")
 	}
 
