--- conflicted
+++ resolved
@@ -152,13 +152,8 @@
 		}
 		encoder, err := textencoding.NewCustomSimpleTextEncoder(encodings, nil)
 		if err != nil {
-<<<<<<< HEAD
 			// NOTE(peterwilliams97): Logging an error because we need to fix all these misses.
 			common.Log.Debug("ERROR :UNKNOWN GLYPH: err=%v", err)
-=======
-			// TODO: Logging an error because we need to fix all these misses.
-			common.Log.Error("UNKNOWN GLYPH: err=%v", err)
->>>>>>> 650dbf80
 			return nil
 		}
 		fontfile.encoder = encoder
