/*
 * This file is subject to the terms and conditions defined in
 * file 'LICENSE.md', which is part of this source code package.
 */

package extractor

import (
	"bytes"
	"errors"
	"fmt"
	"math"
	"sort"
	"strings"
	"unicode"

	"github.com/unidoc/unipdf/v3/common"
	"github.com/unidoc/unipdf/v3/contentstream"
	"github.com/unidoc/unipdf/v3/core"
	"github.com/unidoc/unipdf/v3/internal/textencoding"
	"github.com/unidoc/unipdf/v3/internal/transform"
	"github.com/unidoc/unipdf/v3/model"
)

const verbose = false

// maxFormStack is the maximum form stack recursion depth. It has to be low enough to avoid a stack
// overflow and high enough to accomodate customers' PDFs
const maxFormStack = 10

// ExtractText processes and extracts all text data in content streams and returns as a string.
// It takes into account character encodings in the PDF file, which are decoded by
// CharcodeBytesToUnicode.
// Characters that can't be decoded are replaced with MissingCodeRune ('\ufffd' = �).
func (e *Extractor) ExtractText() (string, error) {
	text, _, _, err := e.ExtractTextWithStats()
	return text, err
}

// ExtractTextWithStats works like ExtractText but returns the number of characters in the output
// (`numChars`) and the number of characters that were not decoded (`numMisses`).
func (e *Extractor) ExtractTextWithStats() (extracted string, numChars int, numMisses int, err error) {
	pageText, numChars, numMisses, err := e.ExtractPageText()
	if err != nil {
		return "", numChars, numMisses, err
	}
	return pageText.Text(), numChars, numMisses, nil
}

// ExtractPageText returns the text contents of `e` (an Extractor for a page) as a PageText.
func (e *Extractor) ExtractPageText() (*PageText, int, int, error) {
	pt, numChars, numMisses, err := e.extractPageText(e.contents, e.resources, transform.IdentityMatrix(), 0)
	if err != nil {
		return nil, numChars, numMisses, err
	}
	pt.computeViews()
	// procBuf(pt)

	return pt, numChars, numMisses, err
}

// extractPageText returns the text contents of content stream `e` and resouces `resources` as a
// PageText.
// This can be called on a page or a form XObject.
func (e *Extractor) extractPageText(contents string, resources *model.PdfPageResources, parentCTM transform.Matrix, level int) (
	*PageText, int, int, error) {
	common.Log.Trace("extractPageText: level=%d", level)
	pageText := &PageText{pageSize: e.mediaBox}
	state := newTextState(e.mediaBox)
	var savedStates stateStack
	to := newTextObject(e, resources, contentstream.GraphicsState{}, &state, &savedStates)
	var inTextObj bool

	if level > maxFormStack {
		err := errors.New("form stack overflow")
		common.Log.Debug("ERROR: extractPageText. recursion level=%d err=%w", level, err)
		return pageText, state.numChars, state.numMisses, err
	}

	// Uncomment the following 3 statements to log the content stream.
	// common.Log.Info("contents* %d -----------------------------", len(contents))
	// fmt.Println(contents)
	// common.Log.Info("contents+ -----------------------------")

	cstreamParser := contentstream.NewContentStreamParser(contents)
	operations, err := cstreamParser.Parse()
	if err != nil {
		common.Log.Debug("ERROR: extractPageText parse failed. err=%w", err)
		return pageText, state.numChars, state.numMisses, err
	}

	processor := contentstream.NewContentStreamProcessor(*operations)

	processor.AddHandler(contentstream.HandlerConditionEnumAllOperands, "",
		func(op *contentstream.ContentStreamOperation, gs contentstream.GraphicsState,
			resources *model.PdfPageResources) error {

			operand := op.Operand

			if verbose {
				common.Log.Info("&&& op=%s", op)
			}

			switch operand {
			case "q":
				savedStates.push(&state)
				// common.Log.Info("Save state: stack=%d\n %s", len(savedStates), state.String())
			case "Q":
				if verbose {
					common.Log.Info("Restore state: %s", savedStates.String())
				}
				if !savedStates.empty() {
					// oldState := state
					state = *savedStates.top()
					// common.Log.Info("Restore state: stack=%d\n %s\n→%s",
					// 	len(savedStates), oldState.String(), state.String())
					if len(savedStates) >= 2 {
						savedStates.pop()
					}
				}
			case "BT": // Begin text
				// Begin a text object, initializing the text matrix, Tm, and
				// the text line matrix, Tlm, to the identity matrix. Text
				// objects shall not be nested. A second BT shall not appear
				// before an ET. However, if that happens, all existing marks
				// are added to the  page marks, in order to avoid losing content.
				if inTextObj {
					common.Log.Debug("BT called while in a text object")
					pageText.marks = append(pageText.marks, to.marks...)
				}
				inTextObj = true
<<<<<<< HEAD
				to = newTextObject(e, resources, gs, &state, &savedStates)
=======

				graphicsState := gs
				graphicsState.CTM = parentCTM.Mult(graphicsState.CTM)
				to = newTextObject(e, resources, graphicsState, &state, &fontStack)
>>>>>>> 5777ee13
			case "ET": // End Text
				// End text object, discarding text matrix. If the current
				// text object contains text marks, they are added to the
				// page text marks collection.
				// The ET operator should always have a matching BT operator.
				// However, if ET appears outside of a text object, the behavior
				// does not change: the text matrices are discarded and all
				// existing marks in the text object are added to the page marks.
				if !inTextObj {
					common.Log.Debug("ET called outside of a text object")
				}
				inTextObj = false
				pageText.marks = append(pageText.marks, to.marks...)
				to.reset()
			case "T*": // Move to start of next text line
				to.nextLine()
			case "Td": // Move text location
				if ok, err := to.checkOp(op, 2, true); !ok {
					common.Log.Debug("ERROR: err=%v", err)
					return err
				}
				x, y, err := toFloatXY(op.Params)
				if err != nil {
					return err
				}
				to.moveText(x, y)
			case "TD": // Move text location and set leading.
				if ok, err := to.checkOp(op, 2, true); !ok {
					common.Log.Debug("ERROR: err=%v", err)
					return err
				}
				x, y, err := toFloatXY(op.Params)
				if err != nil {
					common.Log.Debug("ERROR: err=%v", err)
					return err
				}
				to.moveTextSetLeading(x, y)
			case "Tj": // Show text.
				if ok, err := to.checkOp(op, 1, true); !ok {
					common.Log.Debug("ERROR: Tj op=%s err=%v", op, err)
					return err
				}
				charcodes, ok := core.GetStringBytes(op.Params[0])
				if !ok {
					common.Log.Debug("ERROR: Tj op=%s GetStringBytes failed", op)
					return core.ErrTypeError
				}
				return to.showText(charcodes)
			case "TJ": // Show text with adjustable spacing.
				if ok, err := to.checkOp(op, 1, true); !ok {
					common.Log.Debug("ERROR: TJ err=%v", err)
					return err
				}
				args, ok := core.GetArray(op.Params[0])
				if !ok {
					common.Log.Debug("ERROR: TJ op=%s GetArrayVal failed", op)
					return err
				}
				return to.showTextAdjusted(args)
			case "'": // Move to next line and show text.
				if ok, err := to.checkOp(op, 1, true); !ok {
					common.Log.Debug("ERROR: ' err=%v", err)
					return err
				}
				charcodes, ok := core.GetStringBytes(op.Params[0])
				if !ok {
					common.Log.Debug("ERROR: ' op=%s GetStringBytes failed", op)
					return core.ErrTypeError
				}
				to.nextLine()
				return to.showText(charcodes)
			case `"`: // Set word and character spacing, move to next line, and show text.
				if ok, err := to.checkOp(op, 3, true); !ok {
					common.Log.Debug("ERROR: \" err=%v", err)
					return err
				}
				x, y, err := toFloatXY(op.Params[:2])
				if err != nil {
					return err
				}
				charcodes, ok := core.GetStringBytes(op.Params[2])
				if !ok {
					common.Log.Debug("ERROR: \" op=%s GetStringBytes failed", op)
					return core.ErrTypeError
				}
				to.setCharSpacing(x)
				to.setWordSpacing(y)
				to.nextLine()
				return to.showText(charcodes)
			case "TL": // Set text leading.
				y, err := floatParam(op)
				if err != nil {
					common.Log.Debug("ERROR: TL err=%v", err)
					return err
				}
				to.setTextLeading(y)
			case "Tc": // Set character spacing.
				y, err := floatParam(op)
				if err != nil {
					common.Log.Debug("ERROR: Tc err=%v", err)
					return err
				}
				to.setCharSpacing(y)
			case "Tf": // Set font.
				if ok, err := to.checkOp(op, 2, true); !ok {
					common.Log.Debug("ERROR: Tf err=%v", err)
					return err
				}
				name, ok := core.GetNameVal(op.Params[0])
				if !ok {
					common.Log.Debug("ERROR: Tf op=%s GetNameVal failed", op)
					return core.ErrTypeError
				}
				size, err := core.GetNumberAsFloat(op.Params[1])
				if !ok {
					common.Log.Debug("ERROR: Tf op=%s GetFloatVal failed. err=%v", op, err)
					return err
				}
				err = to.setFont(name, size)
				to.invalidFont = unsupportedFontErr(err)
				if err != nil && !to.invalidFont {
					return err
				}
			case "Tm": // Set text matrix.
				if ok, err := to.checkOp(op, 6, true); !ok {
					common.Log.Debug("ERROR: Tm err=%v", err)
					return err
				}
				floats, err := core.GetNumbersAsFloat(op.Params)
				if err != nil {
					common.Log.Debug("ERROR: err=%v", err)
					return err
				}
				to.setTextMatrix(floats)
			case "Tr": // Set text rendering mode.
				if ok, err := to.checkOp(op, 1, true); !ok {
					common.Log.Debug("ERROR: Tr err=%v", err)
					return err
				}
				mode, ok := core.GetIntVal(op.Params[0])
				if !ok {
					common.Log.Debug("ERROR: Tr op=%s GetIntVal failed", op)
					return core.ErrTypeError
				}
				to.setTextRenderMode(mode)
			case "Ts": // Set text rise.
				if ok, err := to.checkOp(op, 1, true); !ok {
					common.Log.Debug("ERROR: Ts err=%v", err)
					return err
				}
				y, err := core.GetNumberAsFloat(op.Params[0])
				if err != nil {
					common.Log.Debug("ERROR: err=%v", err)
					return err
				}
				to.setTextRise(y)
			case "Tw": // Set word spacing.
				if ok, err := to.checkOp(op, 1, true); !ok {
					common.Log.Debug("ERROR: err=%v", err)
					return err
				}
				y, err := core.GetNumberAsFloat(op.Params[0])
				if err != nil {
					common.Log.Debug("ERROR: err=%v", err)
					return err
				}
				to.setWordSpacing(y)
			case "Tz": // Set horizontal scaling.
				if ok, err := to.checkOp(op, 1, true); !ok {
					common.Log.Debug("ERROR: err=%v", err)
					return err
				}
				y, err := core.GetNumberAsFloat(op.Params[0])
				if err != nil {
					common.Log.Debug("ERROR: err=%v", err)
					return err
				}
				to.setHorizScaling(y)
			case "Do":
				// Handle XObjects by recursing through form XObjects.
				if len(op.Params) == 0 {
					common.Log.Debug("ERROR: expected XObject name operand for Do operator. Got %+v.", op.Params)
					return core.ErrRangeError
				}

				// Get XObject name.
				name, ok := core.GetName(op.Params[0])
				if !ok {
					common.Log.Debug("ERROR: invalid Do operator XObject name operand: %+v.", op.Params[0])
					return core.ErrTypeError
				}

				_, xtype := resources.GetXObjectByName(*name)
				if xtype != model.XObjectTypeForm {
					break
				}
				// Only process each form once.
				formResult, ok := e.formResults[name.String()]
				if !ok {
					xform, err := resources.GetXObjectFormByName(*name)
					if err != nil {
						common.Log.Debug("ERROR: %v", err)
						return err
					}
					formContent, err := xform.GetContentStream()
					if err != nil {
						common.Log.Debug("ERROR: %v", err)
						return err
					}
					formResources := xform.Resources
					if formResources == nil {
						formResources = resources
					}

					tList, numChars, numMisses, err := e.extractPageText(string(formContent),
						formResources, parentCTM.Mult(gs.CTM), level+1)
					if err != nil {
						common.Log.Debug("ERROR: %v", err)
						return err
					}
					formResult = textResult{*tList, numChars, numMisses}
					e.formResults[name.String()] = formResult
				}

				pageText.marks = append(pageText.marks, formResult.pageText.marks...)
				state.numChars += formResult.numChars
				state.numMisses += formResult.numMisses
			}
			return nil
		})

	err = processor.Process(resources)
	if err != nil {
		common.Log.Debug("ERROR: Processing: err=%v", err)
	}
	return pageText, state.numChars, state.numMisses, err
}

// unsupportedFontErr returns true if `err` indicated that the selected font or encoding is not supported.
func unsupportedFontErr(err error) bool {
	if err == model.ErrFontNotSupported ||
		err == model.ErrType1CFontNotSupported ||
		err == model.ErrType3FontNotSupported ||
		err == model.ErrTTCmapNotSupported {
		return true
	}
	if err == nil {
		return false
	}
	errStr := err.Error()
	return strings.Contains(errStr, "unsupported font encoding:") ||
		strings.Contains(errStr, "unexpected subtable format:") ||
		strings.Contains(errStr, "fonts based on PostScript outlines are not supported")
}

// textResult is used for holding results of PDF form processig
type textResult struct {
	pageText  PageText
	numChars  int
	numMisses int
}

//
// Text operators
//

// moveText "Td" Moves start of text by `tx`,`ty`.
// Move to the start of the next line, offset from the start of the current line by (tx, ty).
// tx and ty are in unscaled text space units.
func (to *textObject) moveText(tx, ty float64) {
	to.moveTo(tx, ty)
}

// moveTextSetLeading "TD" Move text location and set leading.
// Move to the start of the next line, offset from the start of the current line by (tx, ty). As a
// side effect, this operator shall set the leading parameter in the text state. This operator shall
// have the same effect as this code:
//  −ty TL
//  tx ty Td
func (to *textObject) moveTextSetLeading(tx, ty float64) {
	to.state.tl = -ty
	to.moveTo(tx, ty)
}

// nextLine "T*"" Moves start of text line to next text line
// Move to the start of the next line. This operator has the same effect as the code
//    0 -Tl Td
// where Tl denotes the current leading parameter in the text state. The negative of Tl is used
// here because Tl is the text leading expressed as a positive number. Going to the next line
// entails decreasing the y coordinate. (page 250)
func (to *textObject) nextLine() {
	to.moveTo(0, -to.state.tl)
}

// setTextMatrix "Tm".
// Set the text matrix, Tm, and the text line matrix, Tlm to the Matrix specified by the 6 numbers
// in `f` (page 250).
func (to *textObject) setTextMatrix(f []float64) {
	if len(f) != 6 {
		common.Log.Debug("ERROR: len(f) != 6 (%d)", len(f))
		return
	}
	a, b, c, d, tx, ty := f[0], f[1], f[2], f[3], f[4], f[5]
	to.tm = transform.NewMatrix(a, b, c, d, tx, ty)
	to.tlm = to.tm
	to.logCursor()
}

// showText "Tj". Show a text string.
func (to *textObject) showText(charcodes []byte) error {
	return to.renderText(charcodes)
}

// showTextAdjusted "TJ". Show text with adjustable spacing.
func (to *textObject) showTextAdjusted(args *core.PdfObjectArray) error {
	vertical := false
	for _, o := range args.Elements() {
		switch o.(type) {
		case *core.PdfObjectFloat, *core.PdfObjectInteger:
			x, err := core.GetNumberAsFloat(o)
			if err != nil {
				common.Log.Debug("ERROR: showTextAdjusted. Bad numerical arg. o=%s args=%+v", o, args)
				return err
			}
			dx, dy := -x*0.001*to.state.tfs, 0.0
			if vertical {
				dy, dx = dx, dy
			}
			td := translationMatrix(transform.Point{X: dx, Y: dy})
			to.tm.Concat(td)
			to.logCursor()
		case *core.PdfObjectString:
			charcodes, ok := core.GetStringBytes(o)
			if !ok {
				common.Log.Trace("showTextAdjusted: Bad string arg. o=%s args=%+v", o, args)
				return core.ErrTypeError
			}
			to.renderText(charcodes)
		default:
			common.Log.Debug("ERROR: showTextAdjusted. Unexpected type (%T) args=%+v", o, args)
			return core.ErrTypeError
		}
	}
	return nil
}

// setTextLeading "TL". Set text leading.
func (to *textObject) setTextLeading(y float64) {
	if to == nil || to.state == nil {
		return
	}
	to.state.tl = y
}

// setCharSpacing "Tc". Set character spacing.
func (to *textObject) setCharSpacing(x float64) {
	if to == nil {
		return
	}
	to.state.tc = x
	if verbose {
		common.Log.Info("setCharSpacing: %.2f state=%s", to.state.String())
	}
}

// setFont "Tf". Set font.
func (to *textObject) setFont(name string, size float64) error {
	if to == nil {
		return nil
	}
	to.state.tfs = size
	font, err := to.getFont(name)
	if err != nil {
		if err == model.ErrFontNotSupported {
			// TODO(peterwilliams97): Do we need to handle this case in a special way?
			return err
		}
		return err
	}
	to.state.tfont = font
	if to.savedStates.empty() {
		to.savedStates.push(to.state)
	} else {
		to.savedStates.top().tfont = to.state.tfont
	}

	return nil
}

// setTextRenderMode "Tr". Set text rendering mode.
func (to *textObject) setTextRenderMode(mode int) {
	if to == nil {
		return
	}
	to.state.tmode = RenderMode(mode)
}

// setTextRise "Ts". Set text rise.
func (to *textObject) setTextRise(y float64) {
	if to == nil {
		return
	}
	to.state.trise = y
}

// setWordSpacing "Tw". Set word spacing.
func (to *textObject) setWordSpacing(y float64) {
	if to == nil {
		return
	}
	to.state.tw = y
}

// setHorizScaling "Tz". Set horizontal scaling.
func (to *textObject) setHorizScaling(y float64) {
	if to == nil {
		return
	}
	to.state.th = y
}

// floatParam returns the single float parameter of operator `op`, or an error if it doesn't have
// a single float parameter or we aren't in a text stream.
func floatParam(op *contentstream.ContentStreamOperation) (float64, error) {
	if len(op.Params) != 1 {
		err := errors.New("incorrect parameter count")
		common.Log.Debug("ERROR: %#q should have %d input params, got %d %+v",
			op.Operand, 1, len(op.Params), op.Params)
		return 0.0, err
	}
	return core.GetNumberAsFloat(op.Params[0])
}

// checkOp returns true if we are in a text stream and `op` has `numParams` params.
// If `hard` is true and the number of params don't match, an error is returned.
func (to *textObject) checkOp(op *contentstream.ContentStreamOperation, numParams int, hard bool) (
	ok bool, err error) {
	if to == nil {
		var params []core.PdfObject
		if numParams > 0 {
			params = op.Params
			if len(params) > numParams {
				params = params[:numParams]
			}
		}
		common.Log.Debug("%#q operand outside text. params=%+v", op.Operand, params)
	}
	if numParams >= 0 {
		if len(op.Params) != numParams {
			if hard {
				err = errors.New("incorrect parameter count")
			}
			common.Log.Debug("ERROR: %#q should have %d input params, got %d %+v",
				op.Operand, numParams, len(op.Params), op.Params)
			return false, err
		}
	}
	return true, nil
}

// stateStack is the PDF textState stack implementation.
type stateStack []*textState

// String returns a string describing the current state of the textState stack.
func (savedStates *stateStack) String() string {
	parts := []string{fmt.Sprintf("---- font stack: %d", len(*savedStates))}
	for i, state := range *savedStates {
		s := "<nil>"
		if state != nil {
			s = state.String()
		}
		parts = append(parts, fmt.Sprintf("\t%2d: %s", i, s))
	}
	return strings.Join(parts, "\n")
}

// push pushes a copy of `state` onto the textState stack.
func (savedStates *stateStack) push(state *textState) {
	s := *state
	*savedStates = append(*savedStates, &s)
}

// pop pops and returns a copy of the last state on the textState stack there is one or nil if
// there isn't.
func (savedStates *stateStack) pop() *textState {
	if savedStates.empty() {
		return nil
	}
	state := *(*savedStates)[len(*savedStates)-1]
	*savedStates = (*savedStates)[:len(*savedStates)-1]
	return &state
}

// top returns the last saved state if there is one or nil if there isn't.
// NOTE: The return is a pointer. Modifying it will modify the stack.
func (savedStates *stateStack) top() *textState {
	if savedStates.empty() {
		return nil
	}
	return (*savedStates)[savedStates.size()-1]
}

// empty returns true if the textState stack is empty.
func (savedStates *stateStack) empty() bool {
	return len(*savedStates) == 0
}

// size returns the number of elements in the textState stack.
func (savedStates *stateStack) size() int {
	return len(*savedStates)
}

// 9.3 Text State Parameters and Operators (page 243)
// Some of these parameters are expressed in unscaled text space units. This means that they shall
// be specified in a coordinate system that shall be defined by the text matrix, Tm but shall not be
// scaled by the font size parameter, Tfs.

// textState represents the text state.
type textState struct {
	tc       float64        // Character spacing. Unscaled text space units.
	tw       float64        // Word spacing. Unscaled text space units.
	th       float64        // Horizontal scaling.
	tl       float64        // Leading. Unscaled text space units. Used by TD,T*,'," see Table 108.
	tfs      float64        // Text font size.
	tmode    RenderMode     // Text rendering mode.
	trise    float64        // Text rise. Unscaled text space units. Set by Ts.
	tfont    *model.PdfFont // Text font.
	mediaBox model.PdfRectangle
	// For debugging
	numChars  int
	numMisses int
}

// String returns a description of `state`.
func (state *textState) String() string {
	fontName := "[NOT SET]"
	if state.tfont != nil {
		fontName = state.tfont.BaseFont()
	}
	return fmt.Sprintf("tc=%.2f tw=%.2f tfs=%.2f font=%q",
		state.tc, state.tw, state.tfs, fontName)
}

// 9.4.1 General (page 248)
// A PDF text object consists of operators that may show text strings, move the text position, and
// set text state and certain other parameters. In addition, two parameters may be specified only
// within a text object and shall not persist from one text object to the next:
//   • Tm, the text matrix
//   • Tlm, the text line matrix
//
// Text space is converted to device space by this transform (page 252)
// Trm is the text rendering matrix
//        | Tfs x Th   0      0 |
// Trm  = | 0         Tfs     0 | × Tm × CTM
//        | 0         Trise   1 |
// This corresponds to the following code in renderText()
//  trm := to.gs.CTM.Mult(stateMatrix).Mult(to.tm)

// textObject represents a PDF text object.
type textObject struct {
	e           *Extractor
	resources   *model.PdfPageResources
	gs          contentstream.GraphicsState
	state       *textState
	savedStates *stateStack
	tm          transform.Matrix // Text matrix. For the character pointer.
	tlm         transform.Matrix // Text line matrix. For the start of line pointer.
	marks       []*textMark      // Text marks get written here.
	invalidFont bool             // Flag that gets set true when we can't handle the current font.
}

// newTextState returns a default textState.
func newTextState(mediaBox model.PdfRectangle) textState {
	return textState{
		th:       100,
		tmode:    RenderModeFill,
		mediaBox: mediaBox,
	}
}

// newTextObject returns a default textObject.
func newTextObject(e *Extractor, resources *model.PdfPageResources, gs contentstream.GraphicsState,
	state *textState, savedStates *stateStack) *textObject {
	return &textObject{
		e:           e,
		resources:   resources,
		gs:          gs,
		savedStates: savedStates,
		state:       state,
		tm:          transform.IdentityMatrix(),
		tlm:         transform.IdentityMatrix(),
	}
}

// reset sets the text matrix `Tm` and the text line matrix `Tlm` of the text
// object to the identity matrix. In addition, the marks collection is cleared.
func (to *textObject) reset() {
	to.tm = transform.IdentityMatrix()
	to.tlm = transform.IdentityMatrix()
	to.marks = nil
	to.logCursor()
}

// logCursor is for debugging only. Remove !@#$
func (to *textObject) logCursor() {
	return
	state := to.state
	tfs := state.tfs
	th := state.th / 100.0
	stateMatrix := transform.NewMatrix(
		tfs*th, 0,
		0, tfs,
		0, state.trise)
	trm := to.gs.CTM.Mult(to.tm).Mult(stateMatrix)
	cur := translation(trm)
	common.Log.Info("showTrm: %s cur=%.2f tm=%.2f CTM=%.2f",
		fileLine(1, false), cur, to.tm, to.gs.CTM)
}

// renderText processes and renders byte array `data` for extraction purposes.
// It extracts textMarks based the charcodes in `data` and the currect text and graphics states
// are tracked in `to`.
func (to *textObject) renderText(data []byte) error {
	if to.invalidFont {
		common.Log.Debug("renderText: Invalid font. Not processing.")
		return nil
	}
	font := to.getCurrentFont()
	charcodes := font.BytesToCharcodes(data)
<<<<<<< HEAD
	runeSlices, numChars, numMisses := font.CharcodesToRuneSlices(charcodes)
=======
	texts, numChars, numMisses := font.CharcodesToStrings(charcodes)
>>>>>>> 5777ee13
	if numMisses > 0 {
		common.Log.Debug("renderText: numChars=%d numMisses=%d", numChars, numMisses)
	}

	to.state.numChars += numChars
	to.state.numMisses += numMisses

	state := to.state
	tfs := state.tfs
	th := state.th / 100.0
	spaceMetrics, ok := font.GetRuneMetrics(' ')
	if !ok {
		spaceMetrics, ok = font.GetCharMetrics(32)
	}
	if !ok {
		spaceMetrics, _ = model.DefaultFont().GetRuneMetrics(' ')
	}
	spaceWidth := spaceMetrics.Wx * glyphTextRatio
<<<<<<< HEAD
	common.Log.Trace("spaceWidth=%.2f text=%q font=%s fontSize=%.1f", spaceWidth, runeSlices, font, tfs)
=======
	common.Log.Trace("spaceWidth=%.2f text=%q font=%s fontSize=%.2f", spaceWidth, texts, font, tfs)
>>>>>>> 5777ee13

	stateMatrix := transform.NewMatrix(
		tfs*th, 0,
		0, tfs,
		0, state.trise)
	if verbose {
		common.Log.Info("renderText: %d codes=%+v runes=%q", len(charcodes), charcodes, runeSlices)
	}

<<<<<<< HEAD
	for i, r := range runeSlices {
=======
	common.Log.Trace("renderText: %d codes=%+v runes=%q", len(charcodes), charcodes, len(texts))

	for i, text := range texts {
		r := []rune(text)
>>>>>>> 5777ee13
		if len(r) == 1 && r[0] == '\x00' {
			continue
		}

		code := charcodes[i]
		// The location of the text on the page in device coordinates is given by trm, the text
		// rendering matrix.
		trm := to.gs.CTM.Mult(to.tm).Mult(stateMatrix)

		// calculate the text location displacement due to writing `r`. We will use this to update
		// to.tm

		// w is the unscaled movement at the end of a word.
		w := 0.0
<<<<<<< HEAD
		if len(r) == 1 && r[0] == 32 {
=======
		if string(r) == " " {
>>>>>>> 5777ee13
			w = state.tw
		}

		m, ok := font.GetCharMetrics(code)
		if !ok {
			common.Log.Debug("ERROR: No metric for code=%d r=0x%04x=%+q %s", code, r, r, font)
			return fmt.Errorf("no char metrics: font=%s code=%d", font.String(), code)
		}

		// c is the character size in unscaled text units.
		c := transform.Point{X: m.Wx * glyphTextRatio, Y: m.Wy * glyphTextRatio}

		// t0 is the end of this character.
		// t is the displacement of the text cursor when the character is rendered.
		t0 := transform.Point{X: (c.X*tfs + w) * th}
		t := transform.Point{X: (c.X*tfs + state.tc + w) * th}
		if verbose {
			common.Log.Info("tfs=%.2f tc=%.2f tw=%.2f th=%.2f", tfs, state.tc, state.tw, th)
			common.Log.Info("dx,dy=%.3f t0=%.2f t=%.2f", c, t0, t)
		}

		// td, td0 are t, t0 in matrix form.
		// td0 is where this character ends. td is where the next character starts.
		td0 := translationMatrix(t0)
		td := translationMatrix(t)
		end := to.gs.CTM.Mult(to.tm).Mult(td0)

		if verbose {
			common.Log.Info("end:\n\tCTM=%s\n\t tm=%s\n"+
				"\t td=%s xlat=%s\n"+
				"\ttd0=%s\n\t → %s xlat=%s",
				to.gs.CTM, to.tm,
				td, translation(to.gs.CTM.Mult(to.tm).Mult(td)),
				td0, end, translation(end))
		}

<<<<<<< HEAD
		mark, onPage := to.newTextMark(
			textencoding.ExpandLigatures(r),
=======
		common.Log.Trace("\"%c\" stateMatrix=%s CTM=%s Tm=%s", r, stateMatrix, to.gs.CTM, to.tm)
		common.Log.Trace("tfs=%.3f th=%.3f Tc=%.3f w=%.3f (Tw=%.3f)", tfs, th, state.tc, w, state.tw)
		common.Log.Trace("m=%s c=%+v t0=%+v td0=%s trm0=%s", m, c, t0, td0, td0.Mult(to.tm).Mult(to.gs.CTM))

		mark := to.newTextMark(
			text,
>>>>>>> 5777ee13
			trm,
			translation(end),
			math.Abs(spaceWidth*trm.ScalingFactorX()),
			font,
			to.state.tc)
		if !onPage {
			common.Log.Debug("Text mark outside page. Skipping")
			continue
		}
		if font == nil {
			common.Log.Debug("ERROR: No font.")
		} else if font.Encoder() == nil {
			common.Log.Debug("ERROR: No encoding. font=%s", font)
		} else {
			original, ok := font.Encoder().CharcodeToRune(code)
			if ok {
				mark.original = string(original)
			}
		}
		common.Log.Trace("i=%d code=%d mark=%s trm=%s", i, code, mark, trm)
		to.marks = append(to.marks, &mark)

		// update the text matrix by the displacement of the text location.
		to.tm.Concat(td)
		if i != len(runeSlices)-1 {
			to.logCursor()
		}
	}

	return nil
}

// glyphTextRatio converts Glyph metrics units to unscaled text space units.
const glyphTextRatio = 1.0 / 1000.0

// translation returns the translation part of `m`.
func translation(m transform.Matrix) transform.Point {
	tx, ty := m.Translation()
	return transform.Point{X: tx, Y: ty}
}

// translationMatrix returns a matrix that translates by `p`.
func translationMatrix(p transform.Point) transform.Matrix {
	return transform.TranslationMatrix(p.X, p.Y)
}

// moveTo moves the start of line pointer by `tx`,`ty` and sets the text pointer to the
// start of line pointer.
// Move to the start of the next line, offset from the start of the current line by (tx, ty).
// `tx` and `ty` are in unscaled text space units.
func (to *textObject) moveTo(tx, ty float64) {
	to.tlm.Concat(transform.NewMatrix(1, 0, 0, 1, tx, ty))
	to.tm = to.tlm
}

// isTextSpace returns true if `text` contains nothing but space code points.
func isTextSpace(text string) bool {
	for _, r := range text {
		if !unicode.IsSpace(r) {
			return false
		}
	}
	return true
}

// PageText represents the layout of text on a device page.
type PageText struct {
	marks     []*textMark // Texts and their positions on a PDF page.
	viewText  string      // Extracted page text.
	viewMarks []TextMark  // Public view of `marks`.
	pageSize  model.PdfRectangle
}

// String returns a string describing `pt`.
func (pt PageText) String() string {
	summary := fmt.Sprintf("PageText: %d elements", len(pt.marks))
	parts := []string{"-" + summary}
	for _, tm := range pt.marks {
		parts = append(parts, tm.String())
	}
	parts = append(parts, "+"+summary)
	return strings.Join(parts, "\n")
}

// Text returns the extracted page text.
func (pt PageText) Text() string {
	return pt.viewText
}

// ToText returns the page text as a single string.
// Deprecated: This function is deprecated and will be removed in a future major version. Please use
// Text() instead.
func (pt PageText) ToText() string {
	return pt.Text()
}

// Marks returns the TextMark collection for a page. It represents all the text on the page.
func (pt PageText) Marks() *TextMarkArray {
	return &TextMarkArray{marks: pt.viewMarks}
}

// computeViews processes the page TextMarks sorting by position and populates `pt.viewText` and
// `pt.viewMarks` which represent the text and marks in the order which it is read on the page.
// The comments above the TextMark definition describe how to use the []TextMark to
// maps substrings of the page text to locations on the PDF page.
func (pt *PageText) computeViews() {
	common.Log.Trace("ToTextLocation: %d elements", len(pt.marks))
	paras := makeTextPage(pt.marks, pt.pageSize, 0)
	b := new(bytes.Buffer)
	paras.writeText(b)
	pt.viewText = b.String()
	pt.viewMarks = paras.toTextMarks()
}

// TextMarkArray is a collection of TextMarks.
type TextMarkArray struct {
	marks []TextMark
}

// Append appends `mark` to the mark array.
func (ma *TextMarkArray) Append(mark TextMark) {
	ma.marks = append(ma.marks, mark)
}

// String returns a string describing `ma`.
func (ma TextMarkArray) String() string {
	n := len(ma.marks)
	if n == 0 {
		return "EMPTY"
	}
	m0 := ma.marks[0]
	m1 := ma.marks[n-1]
	return fmt.Sprintf("{TEXTMARKARRAY: %d elements\n\tfirst=%s\n\t last=%s}", n, m0, m1)
}

// Elements returns the TextMarks in `ma`.
func (ma *TextMarkArray) Elements() []TextMark {
	return ma.marks
}

// Len returns the number of TextMarks in `ma`.
func (ma *TextMarkArray) Len() int {
	if ma == nil {
		return 0
	}
	return len(ma.marks)
}

// RangeOffset returns the TextMarks in `ma` that overlap text[start:end] in the extracted text.
// These are tm: `start` <= tm.Offset + len(tm.Text) && tm.Offset < `end` where
// `start` and `end` are offsets in the extracted text.
// NOTE: TextMarks can contain multiple characters. e.g. "ffi" for the ﬃ ligature so the first and
// last elements of the returned TextMarkArray may only partially overlap text[start:end].
func (ma *TextMarkArray) RangeOffset(start, end int) (*TextMarkArray, error) {
	if ma == nil {
		return nil, errors.New("ma==nil")
	}
	if end < start {
		return nil, fmt.Errorf("end < start. RangeOffset not defined. start=%d end=%d ", start, end)
	}
	n := len(ma.marks)
	if n == 0 {
		return ma, nil
	}
	if start < ma.marks[0].Offset {
		start = ma.marks[0].Offset
	}
	if end > ma.marks[n-1].Offset+1 {
		end = ma.marks[n-1].Offset + 1
	}

	iStart := sort.Search(n, func(i int) bool { return ma.marks[i].Offset+len(ma.marks[i].Text)-1 >= start })
	if !(0 <= iStart && iStart < n) {
		err := fmt.Errorf("Out of range. start=%d iStart=%d len=%d\n\tfirst=%v\n\t last=%v",
			start, iStart, n, ma.marks[0], ma.marks[n-1])
		return nil, err
	}
	iEnd := sort.Search(n, func(i int) bool { return ma.marks[i].Offset > end-1 })
	if !(0 <= iEnd && iEnd < n) {
		err := fmt.Errorf("Out of range. end=%d iEnd=%d len=%d\n\tfirst=%v\n\t last=%v",
			end, iEnd, n, ma.marks[0], ma.marks[n-1])
		return nil, err
	}
	if iEnd <= iStart {
		// This should never happen.
		return nil, fmt.Errorf("iEnd <= iStart: start=%d end=%d iStart=%d iEnd=%d",
			start, end, iStart, iEnd)
	}
	return &TextMarkArray{marks: ma.marks[iStart:iEnd]}, nil
}

// BBox returns the smallest axis-aligned rectangle that encloses all the TextMarks in `ma`.
func (ma *TextMarkArray) BBox() (model.PdfRectangle, bool) {
	var bbox model.PdfRectangle
	found := false
	for _, tm := range ma.marks {
		if tm.Meta || isTextSpace(tm.Text) {
			continue
		}
		if found {
			bbox = rectUnion(bbox, tm.BBox)
		} else {
			bbox = tm.BBox
			found = true
		}
	}
	return bbox, found
}

// TextMark represents extracted text on a page with information regarding both textual content,
// formatting (font and size) and positioning.
// It is the smallest unit of text on a PDF page, typically a single character.
//
// getBBox() in test_text.go shows how to compute bounding boxes of substrings of extracted text.
// The following code extracts the text on PDF page `page` into `text` then finds the bounding box
// `bbox` of substring `term` in `text`.
//
//     ex, _ := New(page)
//     // handle errors
//     pageText, _, _, err := ex.ExtractPageText()
//     // handle errors
//     text := pageText.Text()
//     textMarks := pageText.Marks()
//
//     	start := strings.Index(text, term)
//      end := start + len(term)
//      spanMarks, err := textMarks.RangeOffset(start, end)
//      // handle errors
//      bbox, ok := spanMarks.BBox()
//      // handle errors
type TextMark struct {
	count int64
	// Text is the extracted text. It has been decoded to Unicode via ToUnicode().
	Text string
	// Original is the text in the PDF. It has not been decoded like `Text`.
	Original string
	// BBox is the bounding box of the text.
	BBox model.PdfRectangle
	// Font is the font the text was drawn with.
	Font *model.PdfFont
	// FontSize is the font size the text was drawn with.
	FontSize float64
	// Offset is the offset of the start of TextMark.Text in the extracted text. If you do this
	//   text, textMarks := pageText.Text(), pageText.Marks()
	//   marks := textMarks.Elements()
	// then marks[i].Offset is the offset of marks[i].Text in text.
	Offset int
	// Meta is set true for spaces and line breaks that we insert in the extracted text. We insert
	// spaces (line breaks) when we see characters that are over a threshold horizontal (vertical)
	//  distance  apart. See wordJoiner (lineJoiner) in PageText.computeViews().
	Meta bool
}

// String returns a string describing `tm`.
func (tm TextMark) String() string {
	b := tm.BBox
	var font string
	if tm.Font != nil {
		font = tm.Font.String()
		if len(font) > 50 {
			font = font[:50] + "..."
		}
	}
	var meta string
	if tm.Meta {
		meta = " *M*"
	}
<<<<<<< HEAD
	return fmt.Sprintf("{@%04d TextMark: %d %q=%02x (%6.2f, %6.2f) (%6.2f, %6.2f) %s%s}",
		tm.count, tm.Offset, tm.Text, []rune(tm.Text), b.Llx, b.Lly, b.Urx, b.Ury, font, meta)
=======
	return fmt.Sprintf("{TextMark: %d %q=%02x (%5.1f, %5.1f) (%5.1f, %5.1f) %s%s}",
		tm.Offset, tm.Text, []rune(tm.Text), b.Llx, b.Lly, b.Urx, b.Ury, font, meta)
}

// computeViews processes the page TextMarks sorting by position and populates `pt.viewText` and
// `pt.viewMarks` which represent the text and marks in the order which it is read on the page.
// The comments above the TextMark definition describe how to use the []TextMark to
// maps substrings of the page text to locations on the PDF page.
func (pt *PageText) computeViews() {
	fontHeight := pt.height()
	// We sort with a y tolerance to allow for subscripts, diacritics etc.
	tol := minFloat(fontHeight*0.19, 5.0)
	common.Log.Trace("ToTextLocation: %d elements fontHeight=%.1f tol=%.1f", len(pt.marks), fontHeight, tol)
	// Uncomment the 2 following Debug statements to see the effects of sorting.
	// common.Log.Debug("computeViews: Before sorting %s", pt)
	pt.sortPosition(tol)
	// common.Log.Debug("computeViews: After sorting %s", pt)
	lines := pt.toLines(tol)
	texts := make([]string, len(lines))
	for i, l := range lines {
		texts[i] = strings.Join(l.words(), wordJoiner)
	}
	text := strings.Join(texts, lineJoiner)
	var marks []TextMark
	offset := 0
	for i, l := range lines {
		for j, tm := range l.marks {
			tm.Offset = offset
			marks = append(marks, tm)
			offset += len(tm.Text)
			if j == len(l.marks)-1 {
				break
			}
			if wordJoinerLen > 0 {
				tm := TextMark{
					Offset: offset,
					Text:   wordJoiner,
					Meta:   true,
				}
				marks = append(marks, tm)
				offset += wordJoinerLen
			}
		}
		if i == len(lines)-1 {
			break
		}
		if lineJoinerLen > 0 {
			tm := TextMark{
				Offset: offset,
				Text:   lineJoiner,
				Meta:   true,
			}
			marks = append(marks, tm)
			offset += lineJoinerLen
		}
	}
	pt.viewText = text
	pt.viewMarks = marks
}

// height returns the max height of the elements in `pt.marks`.
func (pt PageText) height() float64 {
	fontHeight := 0.0
	for _, tm := range pt.marks {
		if tm.height > fontHeight {
			fontHeight = tm.height
		}
	}
	return fontHeight
}

const (
	// wordJoiner is added between text marks in extracted text.
	wordJoiner = ""
	// lineJoiner is added between lines in extracted text.
	lineJoiner = "\n"
)

var (
	wordJoinerLen = len(wordJoiner)
	lineJoinerLen = len(lineJoiner)
	// spaceMark is a special TextMark used for spaces.
	spaceMark = TextMark{
		Text:     " ",
		Original: " ",
		Meta:     true,
	}
)

// sortPosition sorts a text list by its elements' positions on a page.
// Sorting is by orientation then top to bottom, left to right when page is orientated so that text
// is horizontal.
// Text is considered to be on different lines if the lines' orientedStart.Y differs by more than `tol`.
func (pt *PageText) sortPosition(tol float64) {
	if len(pt.marks) == 0 {
		return
	}

	// For grouping data vertically into lines, it is necessary to have the data presorted by
	// descending y position.
	sort.SliceStable(pt.marks, func(i, j int) bool {
		ti, tj := pt.marks[i], pt.marks[j]
		if ti.orient != tj.orient {
			return ti.orient < tj.orient
		}
		return ti.orientedStart.Y >= tj.orientedStart.Y
	})

	// Cluster the marks into y-clusters by relative y proximity. Each cluster is our guess of what
	// makes up a line of text.
	clusters := make([]int, len(pt.marks))
	cluster := 0
	clusters[0] = cluster
	for i := 1; i < len(pt.marks); i++ {
		if pt.marks[i-1].orient != pt.marks[i].orient {
			cluster++
		} else {
			if pt.marks[i-1].orientedStart.Y-pt.marks[i].orientedStart.Y > tol {
				cluster++
			}
		}
		clusters[i] = cluster
	}

	// Sort by y-cluster and x.
	sort.SliceStable(pt.marks, func(i, j int) bool {
		ti, tj := pt.marks[i], pt.marks[j]
		if ti.orient != tj.orient {
			return ti.orient < tj.orient
		}
		if clusters[i] != clusters[j] {
			return clusters[i] < clusters[j]
		}
		return ti.orientedStart.X < tj.orientedStart.X
	})
}

// textLine represents a line of text on a page.
type textLine struct {
	x      float64    // x position of line.
	y      float64    // y position of line.
	h      float64    // height of line text.
	dxList []float64  // x distance between successive words in line.
	marks  []TextMark // TextMarks in the line.
}

// words returns the texts in `tl`.
func (tl textLine) words() []string {
	var texts []string
	for _, tm := range tl.marks {
		texts = append(texts, tm.Text)
	}
	return texts
>>>>>>> 5777ee13
}

// spaceMark is a special TextMark used for spaces.
var spaceMark = TextMark{
	Text:     "[X]",
	Original: " ",
	Meta:     true,
}

// getCurrentFont returns the font on top of the font stack, or DefaultFont if the font stack is
// empty.
func (to *textObject) getCurrentFont() *model.PdfFont {
	var font *model.PdfFont
	if !to.savedStates.empty() {
		font = to.savedStates.top().tfont
	}
	if font == nil {
		common.Log.Debug("ERROR: No font defined. Using default.")
		return model.DefaultFont()
	}
	return font
}

// getFont returns the font named `name` if it exists in the page's resources or an error if it
// doesn't. It caches the returned fonts.
func (to *textObject) getFont(name string) (*model.PdfFont, error) {
	if to.e.fontCache != nil {
		to.e.accessCount++
		entry, ok := to.e.fontCache[name]
		if ok {
			entry.access = to.e.accessCount
			return entry.font, nil
		}
	}

	// Font not in cache. Load it.
	font, err := to.getFontDirect(name)
	if err != nil {
		return nil, err
	}

	if to.e.fontCache != nil {
		entry := fontEntry{font, to.e.accessCount}

		// Eject a victim if the cache is full.
		if len(to.e.fontCache) >= maxFontCache {
			var names []string
			for name := range to.e.fontCache {
				names = append(names, name)
			}
			sort.Slice(names, func(i, j int) bool {
				return to.e.fontCache[names[i]].access < to.e.fontCache[names[j]].access
			})
			delete(to.e.fontCache, names[0])
		}
		to.e.fontCache[name] = entry
	}

	return font, nil
}

// fontEntry is a entry in the font cache.
type fontEntry struct {
	font   *model.PdfFont // The font being cached.
	access int64          // Last access. Used to determine LRU cache victims.
}

// maxFontCache is the maximum number of PdfFont's in fontCache.
const maxFontCache = 10

// getFontDirect returns the font named `name` if it exists in the page's resources or an error if
// it doesn't. Accesses page resources directly (not cached).
func (to *textObject) getFontDirect(name string) (*model.PdfFont, error) {
	fontObj, err := to.getFontDict(name)
	if err != nil {
		return nil, err
	}
	font, err := model.NewPdfFontFromPdfObject(fontObj)
	if err != nil {
		common.Log.Debug("getFontDirect: NewPdfFontFromPdfObject failed. name=%#q err=%v", name, err)
	}
	return font, err
}

// getFontDict returns the font dict with key `name` if it exists in the page's or form's Font
// resources or an error if it doesn't.
func (to *textObject) getFontDict(name string) (fontObj core.PdfObject, err error) {
	resources := to.resources
	if resources == nil {
		common.Log.Debug("getFontDict. No resources. name=%#q", name)
		return nil, nil
	}
	fontObj, found := resources.GetFontByName(core.PdfObjectName(name))
	if !found {
		common.Log.Debug("ERROR: getFontDict: Font not found: name=%#q", name)
		return nil, errors.New("font not in resources")
	}
	return fontObj, nil
}<|MERGE_RESOLUTION|>--- conflicted
+++ resolved
@@ -22,8 +22,6 @@
 	"github.com/unidoc/unipdf/v3/model"
 )
 
-const verbose = false
-
 // maxFormStack is the maximum form stack recursion depth. It has to be low enough to avoid a stack
 // overflow and high enough to accomodate customers' PDFs
 const maxFormStack = 10
@@ -62,7 +60,8 @@
 // extractPageText returns the text contents of content stream `e` and resouces `resources` as a
 // PageText.
 // This can be called on a page or a form XObject.
-func (e *Extractor) extractPageText(contents string, resources *model.PdfPageResources, parentCTM transform.Matrix, level int) (
+func (e *Extractor) extractPageText(contents string, resources *model.PdfPageResources,
+	parentCTM transform.Matrix, level int) (
 	*PageText, int, int, error) {
 	common.Log.Trace("extractPageText: level=%d", level)
 	pageText := &PageText{pageSize: e.mediaBox}
@@ -97,7 +96,7 @@
 
 			operand := op.Operand
 
-			if verbose {
+			if verboseGeom {
 				common.Log.Info("&&& op=%s", op)
 			}
 
@@ -106,7 +105,7 @@
 				savedStates.push(&state)
 				// common.Log.Info("Save state: stack=%d\n %s", len(savedStates), state.String())
 			case "Q":
-				if verbose {
+				if verboseGeom {
 					common.Log.Info("Restore state: %s", savedStates.String())
 				}
 				if !savedStates.empty() {
@@ -129,14 +128,10 @@
 					pageText.marks = append(pageText.marks, to.marks...)
 				}
 				inTextObj = true
-<<<<<<< HEAD
-				to = newTextObject(e, resources, gs, &state, &savedStates)
-=======
-
 				graphicsState := gs
 				graphicsState.CTM = parentCTM.Mult(graphicsState.CTM)
-				to = newTextObject(e, resources, graphicsState, &state, &fontStack)
->>>>>>> 5777ee13
+				to = newTextObject(e, resources, graphicsState, &state, &savedStates)
+
 			case "ET": // End Text
 				// End text object, discarding text matrix. If the current
 				// text object contains text marks, they are added to the
@@ -497,8 +492,8 @@
 		return
 	}
 	to.state.tc = x
-	if verbose {
-		common.Log.Info("setCharSpacing: %.2f state=%s", to.state.String())
+	if verboseGeom {
+		common.Log.Info("setCharSpacing: %.2f state=%s", x, to.state.String())
 	}
 }
 
@@ -766,11 +761,7 @@
 	}
 	font := to.getCurrentFont()
 	charcodes := font.BytesToCharcodes(data)
-<<<<<<< HEAD
-	runeSlices, numChars, numMisses := font.CharcodesToRuneSlices(charcodes)
-=======
 	texts, numChars, numMisses := font.CharcodesToStrings(charcodes)
->>>>>>> 5777ee13
 	if numMisses > 0 {
 		common.Log.Debug("renderText: numChars=%d numMisses=%d", numChars, numMisses)
 	}
@@ -789,28 +780,20 @@
 		spaceMetrics, _ = model.DefaultFont().GetRuneMetrics(' ')
 	}
 	spaceWidth := spaceMetrics.Wx * glyphTextRatio
-<<<<<<< HEAD
-	common.Log.Trace("spaceWidth=%.2f text=%q font=%s fontSize=%.1f", spaceWidth, runeSlices, font, tfs)
-=======
 	common.Log.Trace("spaceWidth=%.2f text=%q font=%s fontSize=%.2f", spaceWidth, texts, font, tfs)
->>>>>>> 5777ee13
 
 	stateMatrix := transform.NewMatrix(
 		tfs*th, 0,
 		0, tfs,
 		0, state.trise)
-	if verbose {
-		common.Log.Info("renderText: %d codes=%+v runes=%q", len(charcodes), charcodes, runeSlices)
-	}
-
-<<<<<<< HEAD
-	for i, r := range runeSlices {
-=======
+	if verboseGeom {
+		common.Log.Info("renderText: %d codes=%+v texts=%q", len(charcodes), charcodes, texts)
+	}
+
 	common.Log.Trace("renderText: %d codes=%+v runes=%q", len(charcodes), charcodes, len(texts))
 
 	for i, text := range texts {
 		r := []rune(text)
->>>>>>> 5777ee13
 		if len(r) == 1 && r[0] == '\x00' {
 			continue
 		}
@@ -825,11 +808,7 @@
 
 		// w is the unscaled movement at the end of a word.
 		w := 0.0
-<<<<<<< HEAD
 		if len(r) == 1 && r[0] == 32 {
-=======
-		if string(r) == " " {
->>>>>>> 5777ee13
 			w = state.tw
 		}
 
@@ -846,7 +825,7 @@
 		// t is the displacement of the text cursor when the character is rendered.
 		t0 := transform.Point{X: (c.X*tfs + w) * th}
 		t := transform.Point{X: (c.X*tfs + state.tc + w) * th}
-		if verbose {
+		if verboseGeom {
 			common.Log.Info("tfs=%.2f tc=%.2f tw=%.2f th=%.2f", tfs, state.tc, state.tw, th)
 			common.Log.Info("dx,dy=%.3f t0=%.2f t=%.2f", c, t0, t)
 		}
@@ -857,7 +836,7 @@
 		td := translationMatrix(t)
 		end := to.gs.CTM.Mult(to.tm).Mult(td0)
 
-		if verbose {
+		if verboseGeom {
 			common.Log.Info("end:\n\tCTM=%s\n\t tm=%s\n"+
 				"\t td=%s xlat=%s\n"+
 				"\ttd0=%s\n\t → %s xlat=%s",
@@ -866,17 +845,8 @@
 				td0, end, translation(end))
 		}
 
-<<<<<<< HEAD
 		mark, onPage := to.newTextMark(
 			textencoding.ExpandLigatures(r),
-=======
-		common.Log.Trace("\"%c\" stateMatrix=%s CTM=%s Tm=%s", r, stateMatrix, to.gs.CTM, to.tm)
-		common.Log.Trace("tfs=%.3f th=%.3f Tc=%.3f w=%.3f (Tw=%.3f)", tfs, th, state.tc, w, state.tw)
-		common.Log.Trace("m=%s c=%+v t0=%+v td0=%s trm0=%s", m, c, t0, td0, td0.Mult(to.tm).Mult(to.gs.CTM))
-
-		mark := to.newTextMark(
-			text,
->>>>>>> 5777ee13
 			trm,
 			translation(end),
 			math.Abs(spaceWidth*trm.ScalingFactorX()),
@@ -901,7 +871,7 @@
 
 		// update the text matrix by the displacement of the text location.
 		to.tm.Concat(td)
-		if i != len(runeSlices)-1 {
+		if i != len(texts)-1 {
 			to.logCursor()
 		}
 	}
@@ -944,10 +914,11 @@
 
 // PageText represents the layout of text on a device page.
 type PageText struct {
-	marks     []*textMark // Texts and their positions on a PDF page.
-	viewText  string      // Extracted page text.
-	viewMarks []TextMark  // Public view of `marks`.
-	pageSize  model.PdfRectangle
+	marks      []*textMark        // Texts and their positions on a PDF page.
+	viewText   string             // Extracted page text.
+	viewMarks  []TextMark         // Public view of text marks`.
+	viewTables []TextTable        // Public view of text table`.
+	pageSize   model.PdfRectangle // Page size. Used to calculate depth.
 }
 
 // String returns a string describing `pt`.
@@ -976,6 +947,11 @@
 // Marks returns the TextMark collection for a page. It represents all the text on the page.
 func (pt PageText) Marks() *TextMarkArray {
 	return &TextMarkArray{marks: pt.viewMarks}
+}
+
+// Tables returns the tables extracted from the page.
+func (pt PageText) Tables() []TextTable {
+	return pt.viewTables
 }
 
 // computeViews processes the page TextMarks sorting by position and populates `pt.viewText` and
@@ -989,6 +965,7 @@
 	paras.writeText(b)
 	pt.viewText = b.String()
 	pt.viewMarks = paras.toTextMarks()
+	pt.viewTables = paras.toTables()
 }
 
 // TextMarkArray is a collection of TextMarks.
@@ -1144,164 +1121,8 @@
 	if tm.Meta {
 		meta = " *M*"
 	}
-<<<<<<< HEAD
 	return fmt.Sprintf("{@%04d TextMark: %d %q=%02x (%6.2f, %6.2f) (%6.2f, %6.2f) %s%s}",
 		tm.count, tm.Offset, tm.Text, []rune(tm.Text), b.Llx, b.Lly, b.Urx, b.Ury, font, meta)
-=======
-	return fmt.Sprintf("{TextMark: %d %q=%02x (%5.1f, %5.1f) (%5.1f, %5.1f) %s%s}",
-		tm.Offset, tm.Text, []rune(tm.Text), b.Llx, b.Lly, b.Urx, b.Ury, font, meta)
-}
-
-// computeViews processes the page TextMarks sorting by position and populates `pt.viewText` and
-// `pt.viewMarks` which represent the text and marks in the order which it is read on the page.
-// The comments above the TextMark definition describe how to use the []TextMark to
-// maps substrings of the page text to locations on the PDF page.
-func (pt *PageText) computeViews() {
-	fontHeight := pt.height()
-	// We sort with a y tolerance to allow for subscripts, diacritics etc.
-	tol := minFloat(fontHeight*0.19, 5.0)
-	common.Log.Trace("ToTextLocation: %d elements fontHeight=%.1f tol=%.1f", len(pt.marks), fontHeight, tol)
-	// Uncomment the 2 following Debug statements to see the effects of sorting.
-	// common.Log.Debug("computeViews: Before sorting %s", pt)
-	pt.sortPosition(tol)
-	// common.Log.Debug("computeViews: After sorting %s", pt)
-	lines := pt.toLines(tol)
-	texts := make([]string, len(lines))
-	for i, l := range lines {
-		texts[i] = strings.Join(l.words(), wordJoiner)
-	}
-	text := strings.Join(texts, lineJoiner)
-	var marks []TextMark
-	offset := 0
-	for i, l := range lines {
-		for j, tm := range l.marks {
-			tm.Offset = offset
-			marks = append(marks, tm)
-			offset += len(tm.Text)
-			if j == len(l.marks)-1 {
-				break
-			}
-			if wordJoinerLen > 0 {
-				tm := TextMark{
-					Offset: offset,
-					Text:   wordJoiner,
-					Meta:   true,
-				}
-				marks = append(marks, tm)
-				offset += wordJoinerLen
-			}
-		}
-		if i == len(lines)-1 {
-			break
-		}
-		if lineJoinerLen > 0 {
-			tm := TextMark{
-				Offset: offset,
-				Text:   lineJoiner,
-				Meta:   true,
-			}
-			marks = append(marks, tm)
-			offset += lineJoinerLen
-		}
-	}
-	pt.viewText = text
-	pt.viewMarks = marks
-}
-
-// height returns the max height of the elements in `pt.marks`.
-func (pt PageText) height() float64 {
-	fontHeight := 0.0
-	for _, tm := range pt.marks {
-		if tm.height > fontHeight {
-			fontHeight = tm.height
-		}
-	}
-	return fontHeight
-}
-
-const (
-	// wordJoiner is added between text marks in extracted text.
-	wordJoiner = ""
-	// lineJoiner is added between lines in extracted text.
-	lineJoiner = "\n"
-)
-
-var (
-	wordJoinerLen = len(wordJoiner)
-	lineJoinerLen = len(lineJoiner)
-	// spaceMark is a special TextMark used for spaces.
-	spaceMark = TextMark{
-		Text:     " ",
-		Original: " ",
-		Meta:     true,
-	}
-)
-
-// sortPosition sorts a text list by its elements' positions on a page.
-// Sorting is by orientation then top to bottom, left to right when page is orientated so that text
-// is horizontal.
-// Text is considered to be on different lines if the lines' orientedStart.Y differs by more than `tol`.
-func (pt *PageText) sortPosition(tol float64) {
-	if len(pt.marks) == 0 {
-		return
-	}
-
-	// For grouping data vertically into lines, it is necessary to have the data presorted by
-	// descending y position.
-	sort.SliceStable(pt.marks, func(i, j int) bool {
-		ti, tj := pt.marks[i], pt.marks[j]
-		if ti.orient != tj.orient {
-			return ti.orient < tj.orient
-		}
-		return ti.orientedStart.Y >= tj.orientedStart.Y
-	})
-
-	// Cluster the marks into y-clusters by relative y proximity. Each cluster is our guess of what
-	// makes up a line of text.
-	clusters := make([]int, len(pt.marks))
-	cluster := 0
-	clusters[0] = cluster
-	for i := 1; i < len(pt.marks); i++ {
-		if pt.marks[i-1].orient != pt.marks[i].orient {
-			cluster++
-		} else {
-			if pt.marks[i-1].orientedStart.Y-pt.marks[i].orientedStart.Y > tol {
-				cluster++
-			}
-		}
-		clusters[i] = cluster
-	}
-
-	// Sort by y-cluster and x.
-	sort.SliceStable(pt.marks, func(i, j int) bool {
-		ti, tj := pt.marks[i], pt.marks[j]
-		if ti.orient != tj.orient {
-			return ti.orient < tj.orient
-		}
-		if clusters[i] != clusters[j] {
-			return clusters[i] < clusters[j]
-		}
-		return ti.orientedStart.X < tj.orientedStart.X
-	})
-}
-
-// textLine represents a line of text on a page.
-type textLine struct {
-	x      float64    // x position of line.
-	y      float64    // y position of line.
-	h      float64    // height of line text.
-	dxList []float64  // x distance between successive words in line.
-	marks  []TextMark // TextMarks in the line.
-}
-
-// words returns the texts in `tl`.
-func (tl textLine) words() []string {
-	var texts []string
-	for _, tm := range tl.marks {
-		texts = append(texts, tm.Text)
-	}
-	return texts
->>>>>>> 5777ee13
 }
 
 // spaceMark is a special TextMark used for spaces.
@@ -1309,6 +1130,13 @@
 	Text:     "[X]",
 	Original: " ",
 	Meta:     true,
+}
+
+// TextTable represents a table.
+// Cells are ordered top-to-bottom, left-to-right.
+type TextTable struct {
+	W, H  int
+	Cells [][]string
 }
 
 // getCurrentFont returns the font on top of the font stack, or DefaultFont if the font stack is
