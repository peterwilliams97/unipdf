/*
 * This file is subject to the terms and conditions defined in
 * file 'LICENSE.md', which is part of this source code package.
 */

package extractor

import (
	"errors"
	"fmt"
	"sort"
	"strings"

	"github.com/unidoc/unidoc/common"
	"github.com/unidoc/unidoc/pdf/contentstream"
	"github.com/unidoc/unidoc/pdf/core"
	"github.com/unidoc/unidoc/pdf/model"
	"github.com/unidoc/unidoc/pdf/model/fonts"
)

// ExtractText processes and extracts all text data in content streams and returns as a string.
// It takes into account character encodings in the PDF file, which are decoded by
// CharcodeBytesToUnicode.
// Characters that can't be decoded are replaced with MissingCodeRune ('\ufffd' = �).
func (e *Extractor) ExtractText() (string, error) {
	text, _, _, err := e.ExtractText2()
	return text, err
}

// ExtractText2 works like ExtractText but returns the number of characters in the output and the
// the number of characters that were not decoded.
func (e *Extractor) ExtractText2() (string, int, int, error) {
	textList, numChars, numMisses, err := e.ExtractXYText()
	if err != nil {
		return "", numChars, numMisses, err
	}
	return textList.ToText(), numChars, numMisses, nil
}

// ExtractXYText returns the text contents of `e` as a TextList.
func (e *Extractor) ExtractXYText() (*TextList, int, int, error) {
	textList := &TextList{}
	state := newTextState()
	fontStack := fontStacker{}
	var to *textObject

	cstreamParser := contentstream.NewContentStreamParser(e.contents)
	operations, err := cstreamParser.Parse()
	if err != nil {
		common.Log.Debug("ExtractXYText: parse failed. err=%v", err)
		return textList, state.numChars, state.numMisses, err
	}

	processor := contentstream.NewContentStreamProcessor(*operations)

	processor.AddHandler(contentstream.HandlerConditionEnumAllOperands, "",
		func(op *contentstream.ContentStreamOperation, gs contentstream.GraphicsState,
			resources *model.PdfPageResources) error {

			operand := op.Operand

			switch operand {
			case "q":
				if !fontStack.empty() {
					common.Log.Trace("Save font state: %s\n%s",
						fontStack.peek(), fontStack.String())
					fontStack.push(fontStack.peek())
				}
				if state.Tf != nil {
					common.Log.Trace("Save font state: %s\n->%s\n%s",
						fontStack.peek(), state.Tf, fontStack.String())
					fontStack.push(state.Tf)
				}
			case "Q":
				if !fontStack.empty() {
					common.Log.Trace("Restore font state: %s\n->%s\n%s",
						fontStack.peek(), fontStack.get(-2), fontStack.String())
					fontStack.pop()
				}
				if len(fontStack) >= 2 {
					common.Log.Trace("Restore font state: %s\n->%s\n%s",
						state.Tf, fontStack.peek(), fontStack.String())
					state.Tf = fontStack.pop()
				}
			case "BT": // Begin text
				// Begin a text object, initializing the text matrix, Tm, and the text line matrix,
				// Tlm, to the identity matrix. Text objects shall not be nested; a second BT shall
				// not appear before an ET.
				if to != nil {
					common.Log.Debug("BT called while in a text object")
				}
				to = newTextObject(e, gs, &state, &fontStack)
			case "ET": // End Text
				*textList = append(*textList, to.Texts...)
				to = nil
			case "T*": // Move to start of next text line
				to.nextLine()
			case "Td": // Move text location
				if ok, err := to.checkOp(op, 2, true); !ok {
					common.Log.Debug("ERROR: err=%v", err)
					return err
				}
				x, y, err := toFloatXY(op.Params)
				if err != nil {
					return err
				}
				to.moveText(x, y)
			case "TD": // Move text location and set leading
				if ok, err := to.checkOp(op, 2, true); !ok {
					common.Log.Debug("ERROR: err=%v", err)
					return err
				}
				x, y, err := toFloatXY(op.Params)
				if err != nil {
					common.Log.Debug("ERROR: err=%v", err)
					return err
				}
				to.moveTextSetLeading(x, y)
			case "Tj": // Show text
				if ok, err := to.checkOp(op, 1, true); !ok {
					common.Log.Debug("ERROR: Tj op=%s err=%v", op, err)
					return err
				}
				charcodes, ok := core.GetStringBytes(op.Params[0])
				if !ok {
					common.Log.Debug("ERROR: Tj op=%s GetStringBytes failed", op)
					return core.ErrTypeError
				}
				return to.showText(charcodes)
			case "TJ": // Show text with adjustable spacing
				if ok, err := to.checkOp(op, 1, true); !ok {
					common.Log.Debug("ERROR: TJ err=%v", err)
					return err
				}
				args, ok := core.GetArray(op.Params[0])
				if !ok {
					common.Log.Debug("ERROR: Tj op=%s GetArrayVal failed", op)
					return err
				}
				return to.showTextAdjusted(args)
			case "'": // Move to next line and show text
				if ok, err := to.checkOp(op, 1, true); !ok {
					common.Log.Debug("ERROR: ' err=%v", err)
					return err
				}
				charcodes, ok := core.GetStringBytes(op.Params[0])
				if !ok {
					common.Log.Debug("ERROR: ' op=%s GetStringBytes failed", op)
					return core.ErrTypeError
				}
				to.nextLine()
				return to.showText(charcodes)
			case `"`: // Set word and character spacing, move to next line, and show text
				if ok, err := to.checkOp(op, 1, true); !ok {
					common.Log.Debug("ERROR: \" err=%v", err)
					return err
				}
				x, y, err := toFloatXY(op.Params[:2])
				if err != nil {
					return err
				}
				charcodes, ok := core.GetStringBytes(op.Params[2])
				if !ok {
					common.Log.Debug("ERROR: \" op=%s GetStringBytes failed", op)
					return core.ErrTypeError
				}
				to.setCharSpacing(x)
				to.setWordSpacing(y)
				to.nextLine()
				return to.showText(charcodes)
			case "TL": // Set text leading
				y, err := floatParam(op)
				if err != nil {
					common.Log.Debug("ERROR: TL err=%v", err)
					return err
				}
				to.setTextLeading(y)
			case "Tc": // Set character spacing
				y, err := floatParam(op)
				if err != nil {
					common.Log.Debug("ERROR: Tc err=%v", err)
					return err
				}
				to.setCharSpacing(y)
			case "Tf": // Set font
				if ok, err := to.checkOp(op, 2, true); !ok {
					common.Log.Debug("ERROR: Tf err=%v", err)
					return err
				}
				name, ok := core.GetNameVal(op.Params[0])
				if !ok {
					common.Log.Debug("ERROR: Tf op=%s GetNameVal failed", op)
					return core.ErrTypeError
				}
				size, err := core.GetNumberAsFloat(op.Params[1])
				if !ok {
					common.Log.Debug("ERROR: Tf op=%s GetFloatVal failed. err=%v", op, err)
					return err
				}
				err = to.setFont(name, size)
				if err != nil {
					return err
				}
			case "Tm": // Set text matrix
				if ok, err := to.checkOp(op, 6, true); !ok {
					common.Log.Debug("ERROR: Tm err=%v", err)
					return err
				}
				floats, err := core.GetNumbersAsFloat(op.Params)
				if err != nil {
					common.Log.Debug("ERROR: err=%v", err)
					return err
				}
				to.setTextMatrix(floats)
			case "Tr": // Set text rendering mode
				if ok, err := to.checkOp(op, 1, true); !ok {
					common.Log.Debug("ERROR: Tr err=%v", err)
					return err
				}
				mode, ok := core.GetIntVal(op.Params[0])
				if !ok {
					common.Log.Debug("ERROR: Tr op=%s GetIntVal failed", op)
					return core.ErrTypeError
				}
				to.setTextRenderMode(mode)
			case "Ts": // Set text rise
				if ok, err := to.checkOp(op, 1, true); !ok {
					common.Log.Debug("ERROR: Ts err=%v", err)
					return err
				}
				y, err := core.GetNumberAsFloat(op.Params[0])
				if err != nil {
					common.Log.Debug("ERROR: err=%v", err)
					return err
				}
				to.setTextRise(y)
			case "Tw": // Set word spacing
				if ok, err := to.checkOp(op, 1, true); !ok {
					common.Log.Debug("ERROR: err=%v", err)
					return err
				}
				y, err := core.GetNumberAsFloat(op.Params[0])
				if err != nil {
					common.Log.Debug("ERROR: err=%v", err)
					return err

				}
				to.setWordSpacing(y)
			case "Tz": // Set horizontal scaling
				if ok, err := to.checkOp(op, 1, true); !ok {
					common.Log.Debug("ERROR: err=%v", err)
					return err
				}
				y, err := core.GetNumberAsFloat(op.Params[0])
				if err != nil {
					common.Log.Debug("ERROR: err=%v", err)
					return err
				}
				to.setHorizScaling(y)
			}

			return nil
		})

	err = processor.Process(e.resources)
	if err != nil {
		common.Log.Error("ERROR: Processing: err=%v", err)
	}
	return textList, state.numChars, state.numMisses, err
}

//
// Text operators
//

// moveText "Td" Moves start of text by `tx`,`ty`.
// Move to the start of the next line, offset from the start of the current line by (tx, ty).
// tx and ty are in unscaled text space units.
func (to *textObject) moveText(tx, ty float64) {
	to.moveTo(tx, ty)
}

// moveTextSetLeading "TD" Move text location and set leading.
// Move to the start of the next line, offset from the start of the current line by (tx, ty). As a
// side effect, this operator shall set the leading parameter in the text state. This operator shall
// have the same effect as this code:
//  −ty TL
//  tx ty Td
func (to *textObject) moveTextSetLeading(tx, ty float64) {
	to.State.Tl = -ty
	to.moveTo(tx, ty)
}

// nextLine "T*"" Moves start of text `Line` to next text line
// Move to the start of the next line. This operator has the same effect as the code
//    0 -Tl Td
// where Tl denotes the current leading parameter in the text state. The negative of Tl is used
// here because Tl is the text leading expressed as a positive number. Going to the next line
// entails decreasing the y coordinate. (page 250)
func (to *textObject) nextLine() {
	to.moveTo(0, -to.State.Tl)
}

// setTextMatrix "Tm"
// Set the text matrix, Tm, and the text line matrix, Tlm to the Matrix specified by the 6 numbers
// in `f`  (page 250)
func (to *textObject) setTextMatrix(f []float64) {
	a, b, c, d, tx, ty := f[0], f[1], f[2], f[3], f[4], f[5]
	to.Tm = contentstream.NewMatrix(a, b, c, d, tx, ty)
	to.Tlm = contentstream.NewMatrix(a, b, c, d, tx, ty)
}

// showText "Tj" Show a text string.
func (to *textObject) showText(charcodes []byte) error {
	return to.renderText(charcodes)
}

// showTextAdjusted "TJ" Show text with adjustable spacing.
func (to *textObject) showTextAdjusted(args *core.PdfObjectArray) error {
	vertical := false
	for _, o := range args.Elements() {
		switch o.(type) {
		case *core.PdfObjectFloat, *core.PdfObjectInteger:
			// The following is supposed to be equivalent to the existing Unidoc implementation.
			x, err := core.GetNumberAsFloat(o)
			if err != nil {
				common.Log.Debug("showTextAdjusted: Bad numerical arg. o=%s args=%+v", o, args)
				return err
			}
			dx, dy := -x*0.001*to.State.Tfs, 0.0
			if vertical {
				dy, dx = dx, dy
			}
			to.Tm.Translate(dx, dy)
		case *core.PdfObjectString:
			charcodes, ok := core.GetStringBytes(o)
			if !ok {
				common.Log.Debug("showTextAdjusted: Bad string arg. o=%s args=%+v", o, args)
				return core.ErrTypeError
			}
			to.renderText(charcodes)
		default:
			common.Log.Debug("showTextAdjusted. Unexpected type (%T) args=%+v", o, args)
			return core.ErrTypeError
		}
	}
	return nil
}

// setTextLeading "TL" Set text leading.
func (to *textObject) setTextLeading(y float64) {
	if to == nil {
		return
	}
	to.State.Tl = y
}

// setCharSpacing "Tc" Set character spacing.
func (to *textObject) setCharSpacing(x float64) {
	if to == nil {
		return
	}
	to.State.Tc = x
}

// setFont "Tf" Set font.
func (to *textObject) setFont(name string, size float64) error {
	if to == nil {
		return nil
	}
	font, err := to.getFont(name)
	if err == nil {
		to.State.Tf = font
		if len(*to.fontStack) == 0 {
			to.fontStack.push(font)
		} else {
			(*to.fontStack)[len(*to.fontStack)-1] = font
		}
	} else if err == model.ErrFontNotSupported {
		// XXX: Do we need to handle this case in a special way?
		return err
	} else {
		return err
	}
	to.State.Tfs = size
	return nil
}

// setTextRenderMode "Tr" Set text rendering mode.
func (to *textObject) setTextRenderMode(mode int) {
	if to == nil {
		return
	}
	to.State.Tmode = RenderMode(mode)
}

// setTextRise "Ts" Set text rise.
func (to *textObject) setTextRise(y float64) {
	if to == nil {
		return
	}
	to.State.Trise = y
}

// setWordSpacing "Tw" Set word spacing.
func (to *textObject) setWordSpacing(y float64) {
	// Not implemented yet
}

// setHorizScaling "Tz" Set horizontal scaling.
func (to *textObject) setHorizScaling(y float64) {
	if to == nil {
		return
	}
	to.State.Th = y
}

// floatParam returns the single float parameter of operatr `op`, or an error if it doesn't have
// a single float parameter or we aren't in a text stream.
func floatParam(op *contentstream.ContentStreamOperation) (float64, error) {
	if len(op.Params) != 1 {
		err := errors.New("Incorrect parameter count")
		common.Log.Debug("ERROR: %#q should have %d input params, got %d %+v",
			op.Operand, 1, len(op.Params), op.Params)
		return 0.0, err
	}
	return core.GetNumberAsFloat(op.Params[0])
}

// checkOp returns true if we are in a text stream and `op` has `numParams` params.
// If `hard` is true and the number of params don't match, an error is returned.
func (to *textObject) checkOp(op *contentstream.ContentStreamOperation, numParams int,
	hard bool) (ok bool, err error) {
	if to == nil {
		common.Log.Debug("%#q operand outside text", op.Operand)
		return false, nil
	}
	if numParams >= 0 {
		if len(op.Params) != numParams {
			if hard {
				err = errors.New("Incorrect parameter count")
			}
			common.Log.Debug("ERROR: %#q should have %d input params, got %d %+v",
				op.Operand, numParams, len(op.Params), op.Params)
			return false, err
		}
	}
	return true, nil
}

// fontStacker is the PDF font stack implementation.
type fontStacker []*model.PdfFont

// String returns a string describing the current state of the font stack.
func (fontStack *fontStacker) String() string {
	parts := []string{"---- font stack"}
	for i, font := range *fontStack {
		s := "<nil>"
		if font != nil {
			s = font.String()
		}
		parts = append(parts, fmt.Sprintf("\t%2d: %s", i, s))
	}
	return strings.Join(parts, "\n")
}

// push pushes `font` onto the font stack.
func (fontStack *fontStacker) push(font *model.PdfFont) {
	*fontStack = append(*fontStack, font)
}

// pop pops and returns the element on the top of the font stack if there is one or nil if there isn't.
func (fontStack *fontStacker) pop() *model.PdfFont {
	if fontStack.empty() {
		return nil
	}
	font := (*fontStack)[len(*fontStack)-1]
	*fontStack = (*fontStack)[:len(*fontStack)-1]
	return font
}

// peek returns the element on the top of the font stack if there is one or nil if there isn't.
func (fontStack *fontStacker) peek() *model.PdfFont {
	if fontStack.empty() {
		return nil
	}
	return (*fontStack)[len(*fontStack)-1]
}

// get returns the `idx`'th element of the font stack if there is one or nil if there isn't.
//  idx = 0: bottom of font stack
//  idx = len(fontstack) - 1: top of font stack
//  idx = -n is same as dx = len(fontstack) - n, so fontstack.get(-1) is same as fontstack.peek()
func (fontStack *fontStacker) get(idx int) *model.PdfFont {
	if idx < 0 {
		idx += fontStack.size()
	}
	if idx < 0 || idx > fontStack.size()-1 {
		return nil
	}
	return (*fontStack)[idx]
}

// empty returns true if the font stack is empty.
func (fontStack *fontStacker) empty() bool {
	return len(*fontStack) == 0
}

// size returns the number of elements in the font stack.
func (fontStack *fontStacker) size() int {
	return len(*fontStack)
}

// 9.3 Text State Parameters and Operators (page 243)
// Some of these parameters are expressed in unscaled text space units. This means that they shall
// be specified in a coordinate system that shall be defined by the text matrix, Tm but shall not be
// scaled by the font size parameter, Tfs.

// textState represents the text state.
type textState struct {
	Tc    float64        // Character spacing. Unscaled text space units.
	Tw    float64        // Word spacing. Unscaled text space units.
	Th    float64        // Horizontal scaling
	Tl    float64        // Leading. Unscaled text space units. Used by TD,T*,'," see Table 108
	Tfs   float64        // Text font size
	Tmode RenderMode     // Text rendering mode
	Trise float64        // Text rise. Unscaled text space units. Set by Ts
	Tf    *model.PdfFont // Text font
	// For debugging
	numChars  int
	numMisses int
}

// 9.4.1 General (page 248)
// A PDF text object consists of operators that may show text strings, move the text position, and
// set text state and certain other parameters. In addition, two parameters may be specified only
// within a text object and shall not persist from one text object to the next:
//   • Tm, the text matrix
//   • Tlm, the text line matrix
//
// Text space is converted to device space by this transform (page 252)
//        | Tfs x Th   0      0 |
// Trm  = | 0         Tfs     0 | × Tm × CTM
//        | 0         Trise   1 |

// textObject represents a PDF text object.
type textObject struct {
	e         *Extractor
	gs        contentstream.GraphicsState
	fontStack *fontStacker
	State     *textState
	Tm        contentstream.Matrix // Text matrix. For the character pointer.
	Tlm       contentstream.Matrix // Text line matrix. For the start of line pointer.
	Texts     []XYText             // Text gets written here.

	// These fields are used to implement existing UniDoc behaviour.
	xPos, yPos float64
}

// newTextState returns a default textState.
func newTextState() textState {
	return textState{
		Th:    100,
		Tmode: RenderModeFill,
	}
}

// newTextObject returns a default textObject.
func newTextObject(e *Extractor, gs contentstream.GraphicsState, state *textState,
	fontStack *fontStacker) *textObject {
	return &textObject{
		e:         e,
		gs:        gs,
		fontStack: fontStack,
		State:     state,
		Tm:        contentstream.IdentityMatrix(),
		Tlm:       contentstream.IdentityMatrix(),
	}
}

// renderText emits byte array `data` to the calling program.
func (to *textObject) renderText(data []byte) error {
	text := ""
	var font *model.PdfFont
	if to.fontStack.empty() {
		common.Log.Debug("ERROR: No font defined. Using default.")
		text = string(data)
		font = model.DefaultFont()
	} else {
		font = to.fontStack.peek()
	}
	var numChars, numMisses int
	text, numChars, numMisses = font.CharcodeBytesToUnicode(data)
	to.State.numChars += numChars
	to.State.numMisses += numMisses
	cp := to.getCp()

	to.Texts = append(to.Texts, XYText{Text: text, Point: cp})
	return nil
}

// getCp returns the current text position in device coordinates.
//        | Tfs x Th   0      0 |
// Trm  = | 0         Tfs     0 | × Tm × CTM
//        | 0         Trise   1 |
func (to *textObject) getCp() Point {
	s := to.State
	m := contentstream.NewMatrix(s.Tfs*s.Th, 0, 0, s.Tfs, 0, s.Trise)
	m.Concat(to.Tm)
	m.Concat(to.gs.CTM)
	cp := Point{}
	x, y := m.Transform(cp.X, cp.Y)
	return Point{x, y}
}

// moveTo moves the start of line pointer by `tx`,`ty` and sets the text pointer to the
// start of line pointer.
// Move to the start of the next line, offset from the start of the current line by (tx, ty).
// `tx` and `ty` are in unscaled text space units.
func (to *textObject) moveTo(tx, ty float64) {
	to.Tlm.Concat(contentstream.NewMatrix(1, 0, 0, 1, tx, ty))
	to.Tm = to.Tlm
}

// XYText represents text drawn on a page and its position in device coordinates.
type XYText struct {
	Point
	ColorStroking    model.PdfColor // Colour that text is stroked with, if any.
	ColorNonStroking model.PdfColor // Colour that text is filled with, if any.
	Orient           contentstream.Orientation
	Text             string
}

// String returns a string describing `t`.
func (t *XYText) String() string {
	return fmt.Sprintf("(%.1f,%.1f) stroke:%+v fill:%+v orient:%+v %q",
		t.X, t.Y, t.ColorStroking, t.ColorNonStroking, t.Orient, truncate(t.Text, 100))
}

// TextList is a list of texts and their positions on a PDF page.
type TextList []XYText

// Length returns the number of elements in `tl`.
func (tl *TextList) Length() int {
	return len(*tl)
}

// AppendText appends the location and contents of `text` to a text list.
func (tl *TextList) AppendText(gs contentstream.GraphicsState, p Point, text string) {
	t := XYText{p, gs.ColorStroking, gs.ColorNonStroking, gs.PageOrientation(), text}
	common.Log.Debug("AppendText: %s", t.String())
	*tl = append(*tl, t)
}

// ToText returns the contents of `tl` as a single string.
func (tl *TextList) ToText() string {
	tl.SortPosition()

	lines := tl.toLines()
	texts := []string{}
	for _, l := range lines {
		texts = append(texts, l.Text)
	}
	return strings.Join(texts, "\n")
}

var (
	suppressDuplicateOverlappingText = false
	characterListMapping             = map[string]map[float64]map[float64]bool{}
)

// SortPosition sorts a text list by its elements' position on a page. Top to bottom, left to right.
func (tl *TextList) SortPosition() {
	sort.SliceStable(*tl, func(i, j int) bool {
		ti, tj := (*tl)[i], (*tl)[j]
		if ti.Y != tj.Y {
			return ti.Y > tj.Y
		}
		return ti.X < tj.X
	})
}

// Line represents a line of text on a page.
type Line struct {
	Y    float64   // y position of line.
	Dx   []float64 // x distance between successive words in line.
	Text string    // text in the line.
}

// toLines return the text and positions in `tl` as a slice of Line.
// NOTE: Caller must sort the text list top-to-bottom, left-to-write before calling this function.
func (tl *TextList) toLines() []Line {
	if len(*tl) == 0 {
		return []Line{}
	}
	lines := []Line{}
	words := []string{(*tl)[0].Text}
	y := (*tl)[0].Y
	x := []float64{(*tl)[0].X}
	for _, t := range (*tl)[1:] {
		if t.Y < y {
			if len(words) > 0 {
				lines = append(lines, newLine(y, x, words))
			}
			y = t.Y
			words = []string{}
			x = []float64{}
		}
		words = append(words, t.Text)
		x = append(x, t.X)

	}
	if len(words) > 0 {
		lines = append(lines, newLine(y, x, words))
	}
	return lines
}

// newLine returns the Line representation of strings `words` with y coordinate `y` and x
// coordinates `x`.
func newLine(y float64, x []float64, words []string) Line {
	dx := []float64{}
	for i := 1; i < len(x); i++ {
		dx = append(dx, x[i]-x[i-1])
	}
	return Line{Y: y, Dx: dx, Text: strings.Join(words, "")}
}

// PageOrientation is a heuristic for the orientation of a page.
// XXX TODO: Use Page's Rotate flag instead.
func (tl *TextList) PageOrientation() contentstream.Orientation {
	landscapeCount := 0
	for _, t := range *tl {
		if t.Orient == contentstream.OrientationLandscape {
			landscapeCount++
		}
	}
	portraitCount := len(*tl) - landscapeCount
	if landscapeCount > portraitCount {
		return contentstream.OrientationLandscape
	}
	return contentstream.OrientationPortrait
}

// Transform transforms all points in `tl` by the affine transformation a, b, c, d, tx, ty.
func (tl *TextList) Transform(a, b, c, d, tx, ty float64) {
	m := contentstream.NewMatrix(a, b, c, d, tx, ty)
	for _, t := range *tl {
		t.X, t.Y = m.Transform(t.X, t.Y)
	}
}

<<<<<<< HEAD
// getFont returns the PdfFont for PDF name `name` or an error if it doesn't exist.
=======
// getFont returns the font named `name` if it exists in the page's resources or an error if it
// doesn't. It caches the returned fonts.
>>>>>>> a5569176
func (to *textObject) getFont(name string) (*model.PdfFont, error) {
	accessCount++
	entry, ok := fontCache[name]
	if ok {
		entry.access = accessCount
		return entry.font, nil
	}

	// Font not in cache. Load it.
	font, err := to.getFontDirect(name)
	if err != nil {
		return nil, err
	}
	entry = fontEntry{font, accessCount}

	// Eject a victim if the cache is full.
	if len(fontCache) >= maxFontCache {
		names := []string{}
		for name := range fontCache {
			names = append(names, name)
		}
		sort.Slice(names, func(i, j int) bool {
			return fontCache[names[i]].access < fontCache[names[j]].access
		})
		delete(fontCache, names[0])
	}
	fontCache[name] = entry

	return font, nil
}

type fontEntry struct {
	font   *model.PdfFont // The font being cached.
	access int64          // Last access. Used to determine LRU cache victims.
}

// fontCache is a simple LRU cache that is used to prevent redudant constructions of PdfFont's from
// PDF objects.
var fontCache = map[string]fontEntry{}

// maxFontCache is the maximum number of PdfFont's in fontCache.
const maxFontCache = 10

// accessCount is used to set fontEntry.access to an incrementing number
var accessCount int64

// getFontDirect returns the font named `name` if it exists in the page's resources or an error if
// is doesn't.
// This is a direct (uncached access)
func (to *textObject) getFontDirect(name string) (*model.PdfFont, error) {

	// This is a hack for testing.
	if name == "UniDocCourier" {
		return model.NewStandard14FontMustCompile(model.Courier), nil
	}

	fontObj, err := to.getFontDict(name)
	if err != nil {
		return nil, err
	}
	font, err := model.NewPdfFontFromPdfObject(fontObj)
	if err != nil {
		common.Log.Debug("getFontDirect: NewPdfFontFromPdfObject failed. name=%#q err=%v", name, err)
	}
	return font, err
}

// getFontDict returns the font dict with key `name` if it exists in the page's Font resources or
// an error if it doesn't.
func (to *textObject) getFontDict(name string) (fontObj core.PdfObject, err error) {
	resources := to.e.resources
	if resources == nil {
		common.Log.Debug("getFontDict. No resources. name=%#q", name)
		return nil, nil
	}
	fontObj, found := resources.GetFontByName(core.PdfObjectName(name))
	if !found {
		common.Log.Debug("ERROR: getFontDict: Font not found: name=%#q", name)
		return nil, errors.New("Font not in resources")
	}
	return fontObj, nil
}

// getCharMetrics returns the character metrics for the code points in `text1` for font `font`.
func getCharMetrics(font *model.PdfFont, text string) (metrics []fonts.CharMetrics, err error) {
	encoder := font.Encoder()
	if encoder == nil {
		return nil, errors.New("No font encoder")
	}
	for _, r := range text {
		glyph, found := encoder.RuneToGlyph(r)
		if !found {
			common.Log.Debug("Error! Glyph not found for rune=%s", r)
			glyph = "space"
		}
		m, ok := font.GetGlyphCharMetrics(glyph)
		if !ok {
			common.Log.Debug("ERROR: Metrics not found for rune=%+v glyph=%#q", r, glyph)
		}
		metrics = append(metrics, m)
	}
	return metrics, nil
}<|MERGE_RESOLUTION|>--- conflicted
+++ resolved
@@ -750,12 +750,8 @@
 	}
 }
 
-<<<<<<< HEAD
-// getFont returns the PdfFont for PDF name `name` or an error if it doesn't exist.
-=======
 // getFont returns the font named `name` if it exists in the page's resources or an error if it
 // doesn't. It caches the returned fonts.
->>>>>>> a5569176
 func (to *textObject) getFont(name string) (*model.PdfFont, error) {
 	accessCount++
 	entry, ok := fontCache[name]
