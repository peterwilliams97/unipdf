/*
 * This file is subject to the terms and conditions defined in
 * file 'LICENSE.md', which is part of this source code package.
 */

package extractor

import (
	"github.com/unidoc/unipdf/v3/model"
)

// Extractor stores and offers functionality for extracting content from PDF pages.
type Extractor struct {
	// stream contents and resources for page
	contents  string
	resources *model.PdfPageResources
	mediaBox  model.PdfRectangle

	// fontCache is a simple LRU cache that is used to prevent redundant constructions of PdfFonts
	// from PDF objects. NOTE: This is not a conventional glyph cache. It only caches PdfFonts.
	fontCache map[string]fontEntry

	// text results from running extractXYText on forms within the page.
	// TODO(peterwilliams97): Cache this map accross all pages in a PDF to speed up processing.
	formResults map[string]textResult

	// accessCount is used to set fontEntry.access to an incrementing number.
	accessCount int64

	// textCount is an incrementing number used to identify XYTest objects.
	textCount int
}

// New returns an Extractor instance for extracting content from the input PDF page.
func New(page *model.PdfPage) (*Extractor, error) {
	serial.reset()
	contents, err := page.GetAllContentStreams()
	if err != nil {
		return nil, err
	}

	// Uncomment these lines to see the contents of the page. For debugging.
	// fmt.Println("========================= +++ =========================")
	// fmt.Printf("%s\n", contents)
	// fmt.Println("========================= ::: =========================")

<<<<<<< HEAD
	mediaBox, err := page.GetMediaBox()
	if err != nil {
		return nil, err
	}
	e := &Extractor{
		contents:    contents,
		resources:   page.Resources,
		mediaBox:    *mediaBox,
=======
	return NewFromContents(contents, page.Resources)
}

// NewFromContents creates a new extractor from contents and page resources.
func NewFromContents(contents string, resources *model.PdfPageResources) (*Extractor, error) {
	e := &Extractor{
		contents:    contents,
		resources:   resources,
>>>>>>> 7bf2f62c
		fontCache:   map[string]fontEntry{},
		formResults: map[string]textResult{},
	}
	return e, nil
}<|MERGE_RESOLUTION|>--- conflicted
+++ resolved
@@ -44,16 +44,6 @@
 	// fmt.Printf("%s\n", contents)
 	// fmt.Println("========================= ::: =========================")
 
-<<<<<<< HEAD
-	mediaBox, err := page.GetMediaBox()
-	if err != nil {
-		return nil, err
-	}
-	e := &Extractor{
-		contents:    contents,
-		resources:   page.Resources,
-		mediaBox:    *mediaBox,
-=======
 	return NewFromContents(contents, page.Resources)
 }
 
@@ -62,7 +52,6 @@
 	e := &Extractor{
 		contents:    contents,
 		resources:   resources,
->>>>>>> 7bf2f62c
 		fontCache:   map[string]fontEntry{},
 		formResults: map[string]textResult{},
 	}
