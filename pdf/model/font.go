/*
 * This file is subject to the terms and conditions defined in
 * file 'LICENSE.md', which is part of this source code package.
 */

package model

import (
	"errors"
	"fmt"
	"sort"
	"strings"

	"github.com/unidoc/unidoc/common"
	"github.com/unidoc/unidoc/pdf/core"
	"github.com/unidoc/unidoc/pdf/internal/cmap"
	"github.com/unidoc/unidoc/pdf/internal/textencoding"
	"github.com/unidoc/unidoc/pdf/model/fonts"
)

// pdfFont is an internal interface for fonts that can be stored in PDF documents.
type pdfFont interface {
	fonts.Font
	// getFontDescriptor returns the font descriptor of the font.
	getFontDescriptor() *PdfFontDescriptor
	// baseFields returns fields that are common for PDF fonts.
	baseFields() *fontCommon
}

// PdfFont represents an underlying font structure which can be of type:
// - Type0
// - Type1
// - TrueType
// etc.
type PdfFont struct {
	context pdfFont // The underlying font: Type0, Type1, Truetype, etc..
}

// GetFontDescriptor returns the font descriptor for `font`.
<<<<<<< HEAD
func (font *PdfFont) GetFontDescriptor() (*PdfFontDescriptor, error) {
	switch t := font.context.(type) {
	case *pdfFontSimple:
		return t.fontDescriptor, nil
	case *pdfFontType0:
		return t.fontDescriptor, nil
	case *pdfCIDFontType0:
		return t.fontDescriptor, nil
	case *pdfCIDFontType2:
		return t.fontDescriptor, nil
	}
	common.Log.Debug("ERROR: Cannot get font descriptor for font type %T (%s)", font, font)
	return nil, errors.New("font descriptor not found")
=======
func (font PdfFont) GetFontDescriptor() (*PdfFontDescriptor, error) {
	return font.context.getFontDescriptor(), nil
>>>>>>> 650dbf80
}

// String returns a string that describes `font`.
func (font *PdfFont) String() string {
	enc := ""
	if font.context.Encoder() != nil {
		enc = font.context.Encoder().String()
	}
	return fmt.Sprintf("FONT{%T %s %s}", font.context, font.baseFields().coreString(), enc)
}

// BaseFont returns the font's "BaseFont" field.
func (font *PdfFont) BaseFont() string {
	return font.baseFields().basefont
}

// Subtype returns the font's "Subtype" field.
func (font *PdfFont) Subtype() string {
	subtype := font.baseFields().subtype
	if t, ok := font.context.(*pdfFontType0); ok {
		subtype = subtype + ":" + t.DescendantFont.Subtype()
	}
	return subtype
}

// IsCID returns true if the underlying font is CID.
func (font *PdfFont) IsCID() bool {
	return font.baseFields().isCIDFont()
}

// FontDescriptor returns font's PdfFontDescriptor. This may be a builtin descriptor for standard 14
// fonts but must be an explicit descriptor for other fonts.
func (font *PdfFont) FontDescriptor() *PdfFontDescriptor {
	if font.baseFields().fontDescriptor != nil {
		return font.baseFields().fontDescriptor
	}
	if t, ok := font.context.(*pdfFontSimple); ok {
		return t.std14Descriptor
	}
	common.Log.Error("All fonts have a Descriptor. font=%s", font)
	return nil
}

// ToUnicode returns the name of the font's "ToUnicode" field if there is one, or "" if there isn't.
func (font *PdfFont) ToUnicode() string {
	if font.baseFields().toUnicodeCmap == nil {
		return ""
	}
	return font.baseFields().toUnicodeCmap.Name()
}

// DefaultFont returns the default font, which is currently the built in Helvetica.
func DefaultFont() *PdfFont {
<<<<<<< HEAD
	std, _ := loadStandard14Font(Helvetica)
=======
	std := stdFontToSimpleFont(fonts.NewFontHelvetica())
>>>>>>> 650dbf80
	return &PdfFont{context: &std}
}

// NewStandard14Font returns the standard 14 font named `basefont` as a *PdfFont, or an error if it
// `basefont` is not one of the standard 14 font names.
<<<<<<< HEAD
func NewStandard14Font(basefont Standard14Font) (*PdfFont, error) {
	font, _, err := NewStandard14FontWithEncoding(basefont, nil)
	return font, err
=======
func NewStandard14Font(basefont fonts.StdFontName) (*PdfFont, error) {
	fnt, ok := fonts.NewStdFontByName(basefont)
	if !ok {
		common.Log.Debug("ERROR: Invalid standard 14 font name %#q", basefont)
		return nil, ErrFontNotSupported
	}
	std := stdFontToSimpleFont(fnt)
	return &PdfFont{context: &std}, nil
>>>>>>> 650dbf80
}

// NewStandard14FontMustCompile returns the standard 14 font named `basefont` as a *PdfFont.
// If `basefont` is one of the 14 Standard14Font values defined above then NewStandard14FontMustCompile
// is guaranteed to succeed.
func NewStandard14FontMustCompile(basefont fonts.StdFontName) *PdfFont {
	font, err := NewStandard14Font(basefont)
	if err != nil {
		panic(fmt.Errorf("invalid Standard14Font %#q", basefont))
	}
	return font
}

// NewStandard14FontWithEncoding returns the standard 14 font named `basefont` as a *PdfFont and
// a SimpleEncoder that encodes all the runes in `alphabet`, or an error if this is not possible.
<<<<<<< HEAD
// An error can occur if `basefont` is not one the standard 14 font names.
func NewStandard14FontWithEncoding(basefont Standard14Font, alphabet map[rune]int) (*PdfFont,
	*textencoding.SimpleEncoder, error) {
=======
// An error can occur if`basefont` is not one the standard 14 font names.
func NewStandard14FontWithEncoding(basefont fonts.StdFontName, alphabet map[rune]int) (*PdfFont, *textencoding.SimpleEncoder, error) {
>>>>>>> 650dbf80
	baseEncoder := "MacRomanEncoding"
	common.Log.Trace("NewStandard14FontWithEncoding: basefont=%#q baseEncoder=%#q alphabet=%q",
		basefont, baseEncoder, string(sortedAlphabet(alphabet)))

<<<<<<< HEAD
	std, ok := loadStandard14Font(basefont)
=======
	fnt, ok := fonts.NewStdFontByName(basefont)
>>>>>>> 650dbf80
	if !ok {
		return nil, nil, ErrFontNotSupported
	}
	std := stdFontToSimpleFont(fnt)

	encoder, err := textencoding.NewSimpleTextEncoder(baseEncoder, nil)
	if err != nil {
		return nil, nil, err
	}

	// glyphCode are the encoding glyphs. We need to match them to the font glyphs.
	glyphCode := make(map[textencoding.GlyphName]textencoding.CharCode)

	// slots are the indexes in the encoding where the new character codes are added.
	// slots are unused indexes, which are filled first. slots1 are the used indexes.
	var slots, slots1 []textencoding.CharCode
	for code := textencoding.CharCode(1); code <= 0xff; code++ {
		if glyph, ok := encoder.CharcodeToGlyph(code); ok {
			glyphCode[glyph] = code
			// Don't overwrite space
			if glyph != "space" {

				slots1 = append(slots1, code)
			}
		} else {
			slots = append(slots, code)
		}
	}
	slots = append(slots, slots1...)

	// `glyphs` are the font glyphs that we need to encode.
	var glyphs []textencoding.GlyphName
	for _, r := range sortedAlphabet(alphabet) {
		glyph, ok := textencoding.RuneToGlyph(r)
		if !ok {
			common.Log.Debug("No glyph for rune 0x%02x=%c", r, r)
			continue
		}
		if _, ok = std.fontMetrics[glyph]; !ok {
			common.Log.Trace("Glyph %q (0x%04x=%c)not in font", glyph, r, r)
			continue
		}
		if len(glyphs) >= 255 {
			common.Log.Debug("Too many characters for encoding")
			break
		}
		glyphs = append(glyphs, glyph)

	}

	// Fill the slots, starting with the empty ones.
	slotIdx := 0
	differences := make(map[textencoding.CharCode]textencoding.GlyphName)
	for _, glyph := range glyphs {
		if _, ok := glyphCode[glyph]; !ok {
			differences[slots[slotIdx]] = glyph
			slotIdx++
		}
	}

	encoder, err = textencoding.NewSimpleTextEncoder(baseEncoder, differences)
	if err != nil {
		return nil, nil, err
	}
	std.std14Encoder = encoder
	std.updateStandard14Font()

	return &PdfFont{context: &std}, encoder, nil
}

// GetAlphabet returns a map of the runes in `text` and their frequencies.
func GetAlphabet(text string) map[rune]int {
	alphabet := map[rune]int{}
	for _, r := range text {
		alphabet[r]++
	}
	return alphabet
}

// sortedAlphabet the runes in `alphabet` sorted by frequency.
func sortedAlphabet(alphabet map[rune]int) []rune {
	var runes []rune
	for r := range alphabet {
		runes = append(runes, r)
	}
	sort.Slice(runes, func(i, j int) bool {
		ri, rj := runes[i], runes[j]
		ni, nj := alphabet[ri], alphabet[rj]
		if ni != nj {
			return ni < nj
		}
		return ri < rj
	})
	return runes
}

// NewPdfFontFromPdfObject loads a PdfFont from the dictionary `fontObj`.  If there is a problem an
// error is returned.
func NewPdfFontFromPdfObject(fontObj core.PdfObject) (*PdfFont, error) {
	return newPdfFontFromPdfObject(fontObj, true)
}

// newPdfFontFromPdfObject loads a PdfFont from the dictionary `fontObj`.  If there is a problem an
// error is returned.
// The allowType0 flag indicates whether loading Type0 font should be supported.  This is used to
// avoid cyclical loading.
func newPdfFontFromPdfObject(fontObj core.PdfObject, allowType0 bool) (*PdfFont, error) {
	d, base, err := newFontBaseFieldsFromPdfObject(fontObj)
	if err != nil {
		return nil, err
	}

	font := &PdfFont{}
	switch base.subtype {
	case "Type0":
		if !allowType0 {
			common.Log.Debug("ERROR: Loading type0 not allowed. font=%s", base)
			return nil, errors.New("cyclical type0 loading")
		}
		type0font, err := newPdfFontType0FromPdfObject(d, base)
		if err != nil {
			common.Log.Debug("ERROR: While loading Type0 font. font=%s err=%v", base, err)
			return nil, err
		}
		font.context = type0font
	case "Type1", "Type3", "MMType1", "TrueType":
		var simplefont *pdfFontSimple
<<<<<<< HEAD
		std, builtin := loadStandard14Font(Standard14Font(base.basefont))
		if builtin {
=======
		if fnt, ok := fonts.NewStdFontByName(fonts.StdFontName(base.basefont)); ok && base.subtype == "Type1" {
			std := stdFontToSimpleFont(fnt)
>>>>>>> 650dbf80
			font.context = &std

			stdObj := core.TraceToDirectObject(std.ToPdfObject())
			d14, stdBase, err := newFontBaseFieldsFromPdfObject(stdObj)

			if err != nil {
				common.Log.Debug("ERROR: Bad Standard14\n\tfont=%s\n\tstd=%+v", base, std)
				return nil, err
			}

			for _, k := range d.Keys() {
				d14.Set(k, d.Get(k))
			}
			simplefont, err = newSimpleFontFromPdfObject(d14, stdBase, std.std14Encoder)
			if err != nil {
				common.Log.Debug("ERROR: Bad Standard14\n\tfont=%s\n\tstd=%+v", base, std)
				return nil, err
			}

			simplefont.charWidths = std.charWidths
			simplefont.fontMetrics = std.fontMetrics
		} else {
			simplefont, err = newSimpleFontFromPdfObject(d, base, nil)
			if err != nil {
				common.Log.Debug("ERROR: While loading simple font: font=%s err=%v", base, err)
				return nil, err
			}
		}
		err = simplefont.addEncoding()
		if err != nil {
			return nil, err
		}
		if builtin {
			simplefont.updateStandard14Font()
		}
		if builtin && simplefont.encoder == nil && simplefont.std14Encoder == nil {
			// This is not possible.
			common.Log.Error("simplefont=%s", simplefont)
			common.Log.Error("std=%s", std)
		}
		if len(simplefont.charWidths) == 0 {
			common.Log.Debug("ERROR: No widths. font=%s", simplefont)
		}
		font.context = simplefont
	case "CIDFontType0":
		cidfont, err := newPdfCIDFontType0FromPdfObject(d, base)
		if err != nil {
			common.Log.Debug("ERROR: While loading cid font type0 font: %v", err)
			return nil, err
		}
		font.context = cidfont
	case "CIDFontType2":
		cidfont, err := newPdfCIDFontType2FromPdfObject(d, base)
		if err != nil {
			common.Log.Debug("ERROR: While loading cid font type2 font. font=%s err=%v", base, err)
			return nil, err
		}
		font.context = cidfont
	default:
		common.Log.Debug("ERROR: Unsupported font type: font=%s", base)
		return nil, fmt.Errorf("unsupported font type: font=%s", base)
	}

	return font, nil
}

// CharcodeBytesToUnicode converts PDF character codes `data` to a Go unicode string.
//
// 9.10 Extraction of Text Content (page 292)
// The process of finding glyph descriptions in OpenType fonts by a conforming reader shall be the following:
// • For Type 1 fonts using “CFF” tables, the process shall be as described in 9.6.6.2, "Encodings
//   for Type 1 Fonts".
// • For TrueType fonts using “glyf” tables, the process shall be as described in 9.6.6.4,
//   "Encodings for TrueType Fonts". Since this process sometimes produces ambiguous results,
//   conforming writers, instead of using a simple font, shall use a Type 0 font with an Identity-H
//   encoding and use the glyph indices as character codes, as described following Table 118.
func (font *PdfFont) CharcodeBytesToUnicode(data []byte) (string, int, int) {
	common.Log.Trace("CharcodeBytesToUnicode: data=[% 02x]=%#q", data, data)

	charcodes := make([]textencoding.CharCode, 0, len(data)+len(data)%2)
	if font.baseFields().isCIDFont() {
		if len(data) == 1 {
			data = []byte{0, data[0]}
		}
		if len(data)%2 != 0 {
			common.Log.Debug("ERROR: Padding data=%+v to even length", data)
			data = append(data, 0)
		}
		for i := 0; i < len(data); i += 2 {
			b := uint16(data[i])<<8 | uint16(data[i+1])
			charcodes = append(charcodes, textencoding.CharCode(b))
		}
	} else {
		for _, b := range data {
			charcodes = append(charcodes, textencoding.CharCode(b))
		}
	}

	charstrings := make([]string, 0, len(charcodes))
	numMisses := 0
	for _, code := range charcodes {
		if font.baseFields().toUnicodeCmap != nil {
			r, ok := font.baseFields().toUnicodeCmap.CharcodeToUnicode(cmap.CharCode(code))
			if ok {
				charstrings = append(charstrings, string(r))
				continue
			}
		}
		// Fall back to encoding
		if encoder := font.Encoder(); encoder != nil {
			r, ok := encoder.CharcodeToRune(code)
			if ok {
				charstrings = append(charstrings, textencoding.RuneToString(r))
				continue
			}

			common.Log.Debug("ERROR: No rune. code=0x%04x data=[% 02x]=%#q charcodes=[% 04x] CID=%t\n"+
				"\tfont=%s\n\tencoding=%s",
				code, data, data, charcodes, font.baseFields().isCIDFont(), font, encoder)
			numMisses++
			charstrings = append(charstrings, string(cmap.MissingCodeRune))
		}
	}

	if numMisses != 0 {
		common.Log.Debug("ERROR: Couldn't convert to unicode. Using input. data=%#q=[% 02x]\n"+
			"\tnumChars=%d numMisses=%d\n"+
			"\tfont=%s",
			string(data), data, len(charcodes), numMisses, font)
	}

	out := strings.Join(charstrings, "")
	return out, len([]rune(out)), numMisses
}

// BytesToCharcodes converts the bytes in a PDF string to character codes.
func (font *PdfFont) BytesToCharcodes(data []byte) []textencoding.CharCode {
	common.Log.Trace("BytesToCharcodes: data=[% 02x]=%#q", data, data)
	charcodes := make([]textencoding.CharCode, 0, len(data)+len(data)%2)
	if font.baseFields().isCIDFont() {
		if len(data) == 1 {
			data = []byte{0, data[0]}
		}
		if len(data)%2 != 0 {
			common.Log.Debug("ERROR: Padding data=%+v to even length", data)
			data = append(data, 0)
		}
		for i := 0; i < len(data); i += 2 {
			b := uint16(data[i])<<8 | uint16(data[i+1])
			charcodes = append(charcodes, textencoding.CharCode(b))
		}
	} else {
		for _, b := range data {
			charcodes = append(charcodes, textencoding.CharCode(b))
		}
	}
	return charcodes
}

// CharcodesToUnicode converts the character codes `charcodes` to a unicode string.
// How it works:
//  1) Use the ToUnicode CMap if there is one.
//  2) Use the underlying font's encoding.
func (font *PdfFont) CharcodesToUnicode(charcodes []textencoding.CharCode) string {
	strlist, _, _ := font.CharcodesToUnicodeWithStats(charcodes)
	return strlist
}

// CharcodesToUnicodeWithStats is identical to CharcodesToUnicode except returns more statistical information
// about hits and misses from the reverse mapping process.
func (font *PdfFont) CharcodesToUnicodeWithStats(charcodes []textencoding.CharCode) (strlist string, numRunes, numMisses int) {
	runes := make([]rune, 0, len(charcodes))
	numMisses = 0
	for _, code := range charcodes {
		if font.baseFields().toUnicodeCmap != nil {
			r, ok := font.baseFields().toUnicodeCmap.CharcodeToUnicode(cmap.CharCode(code))
			if ok {
				runes = append(runes, r)
				continue
			}
		}
		// Fall back to encoding.
		encoder := font.Encoder()
		if encoder != nil {
			r, ok := encoder.CharcodeToRune(code)
			if ok {
				runes = append(runes, r)
				continue
			}
		}
		common.Log.Debug("ERROR: No rune. code=0x%04x charcodes=[% 04x] CID=%t\n"+
			"\tfont=%s\n\tencoding=%s",
			code, charcodes, font.baseFields().isCIDFont(), font, encoder)
		numMisses++
		runes = append(runes, cmap.MissingCodeRune)
	}

	if numMisses != 0 {
		common.Log.Debug("ERROR: Couldn't convert to unicode. Using input.\n"+
			"\tnumChars=%d numMisses=%d\n"+
			"\tfont=%s",
			len(charcodes), numMisses, font)
	}

	return string(runes), len(runes), numMisses
}

// ToPdfObject converts the PdfFont object to its PDF representation.
func (font *PdfFont) ToPdfObject() core.PdfObject {
	if t := font.actualFont(); t != nil {
		return t.ToPdfObject()
	}
	common.Log.Debug("ERROR: ToPdfObject Not implemented for font type=%T. Returning null object.",
		font.context)
	return core.MakeNull()
}

// Encoder returns the font's text encoder.
func (font *PdfFont) Encoder() textencoding.TextEncoder {
	t := font.actualFont()
	if t == nil {
<<<<<<< HEAD
		common.Log.Debug("ERROR: Encoder not implemented for font type=%T", font.context)
		// XXX: Should we return a default encoding?
=======
		common.Log.Debug("ERROR: Encoder not implemented for font type=%#T", font.context)
		// TODO: Should we return a default encoding?
>>>>>>> 650dbf80
		return nil
	}
	return t.Encoder()
}

<<<<<<< HEAD
// SetEncoder sets the encoding for the underlying font.
func (font *PdfFont) SetEncoder(encoder textencoding.TextEncoder) {
	t := font.actualFont()
	if t == nil {
		common.Log.Debug("ERROR: SetEncoder. Not implemented for font type=%#T", font.context)
		return
	}
	t.SetEncoder(encoder)
}

// GetGlyphCharMetrics returns the char metrics for glyph name `glyph`.
// TODO(peterwilliams97) There is nothing callers can do if no CharMetrics are found so we might as
//                       well give them 0 width. There is no need for the bool return.
func (font *PdfFont) GetGlyphCharMetrics(glyph textencoding.GlyphName) (fonts.CharMetrics, bool) {
=======
// GetGlyphCharMetrics returns the specified char metrics for a specified glyph name.
func (font PdfFont) GetGlyphCharMetrics(glyph textencoding.GlyphName) (fonts.CharMetrics, bool) {
>>>>>>> 650dbf80
	t := font.actualFont()
	if t == nil {
		common.Log.Debug("ERROR: GetGlyphCharMetrics Not implemented for font type=%#T", font.context)
		return fonts.CharMetrics{GlyphName: glyph}, false
	}
	if m, ok := t.GetGlyphCharMetrics(glyph); ok {
		return m, true
	}
	if descriptor, err := font.GetFontDescriptor(); err == nil && descriptor != nil {
		return fonts.CharMetrics{GlyphName: glyph, Wx: descriptor.missingWidth}, true
	}

	common.Log.Debug("GetGlyphCharMetrics: No metrics for font=%s", font)
	return fonts.CharMetrics{GlyphName: glyph}, false
}

// GetCharMetrics returns the char metrics for character code `code`.
// How it works:
//  1) It calls the GetCharMetrics function for the underlying font, either a simple font or
//     a Type0 font. The underlying font GetCharMetrics() functions do direct charcode ➞  metrics
//     mappings.
//  2) If the underlying font's GetCharMetrics() doesn't have a CharMetrics for `code` then a
//     a CharMetrics with the FontDescriptor's /MissingWidth is returned.
//  3) If there is no /MissingWidth then a failure is returned.
// TODO(peterwilliams97) There is nothing callers can do if no CharMetrics are found so we might as
//                       well give them 0 width. There is no need for the bool return.
// TODO(gunnsth): Reconsider whether needed or if can map via GlyphName.
func (font *PdfFont) GetCharMetrics(code textencoding.CharCode) (fonts.CharMetrics, bool) {
	var nometrics fonts.CharMetrics

	// XXX(peterwilliams97) pdfFontType0.GetCharMetrics() calls pdfCIDFontType2.GetCharMetrics()
	// through this function. Would it be more straightforward for pdfFontType0.GetCharMetrics() to
	// call pdfCIDFontType0.GetCharMetrics() and pdfCIDFontType2.GetCharMetrics() directly?

	switch t := font.context.(type) {
	case *pdfFontSimple:
		if m, ok := t.GetCharMetrics(code); ok {
			return m, ok
		}
	case *pdfFontType0:
		if m, ok := t.GetCharMetrics(code); ok {
			return m, ok
		}
	case *pdfCIDFontType0:
		if m, ok := t.GetCharMetrics(code); ok {
			return m, ok
		}
	case *pdfCIDFontType2:
		if m, ok := t.GetCharMetrics(code); ok {
			return m, ok
		}
	default:
		common.Log.Debug("ERROR: GetCharMetrics not implemented for font type=%T.", font.context)
		return nometrics, false
	}

	if descriptor, err := font.GetFontDescriptor(); err == nil && descriptor != nil {
		return fonts.CharMetrics{Wx: descriptor.missingWidth}, true
	}

	common.Log.Debug("GetCharMetrics: No metrics for font=%s", font)
	return nometrics, false
}

// GetRuneCharMetrics returns the char metrics for rune `r`.
// TODO(peterwilliams97) There is nothing callers can do if no CharMetrics are found so we might as
//                       well give them 0 width. There is no need for the bool return.
func (font *PdfFont) GetRuneCharMetrics(r rune) (fonts.CharMetrics, bool) {
	var nometrics fonts.CharMetrics

	encoder := font.Encoder()
	if encoder != nil {

		glyph, found := encoder.RuneToGlyph(r)
		if !found {
			common.Log.Debug("Error! Glyph not found for rune=%s %s", r, font.String())
		} else {
			m, ok := font.GetGlyphCharMetrics(glyph)
			if ok {
				return m, true
			}
		}
		common.Log.Debug("ERROR: Metrics not found for rune=%+v glyph=%#q %s", r, glyph, font)
	}
	if descriptor, err := font.GetFontDescriptor(); err == nil && descriptor != nil {
		return fonts.CharMetrics{Wx: descriptor.missingWidth}, true
	}

	common.Log.Debug("GetRuneCharMetrics: No metrics for font=%s", font)
	return nometrics, false
}

// actualFont returns the Font in font.context
<<<<<<< HEAD
// NOTE(gunnsth): Actually this only sanity checks the font.context as the returned font will be
// wrapped in an interface.
func (font *PdfFont) actualFont() fonts.Font {
	if font.context == nil {
		common.Log.Debug("ERROR: actualFont. context is nil. font=%s", font)
	}
	switch t := font.context.(type) {
	case *pdfFontSimple:
		return t
	case *pdfFontType0:
		return t
	case *pdfCIDFontType0:
		return t
	case *pdfCIDFontType2:
		return t
	default:
		common.Log.Debug("ERROR: actualFont. Unknown font type %T. font=%s", t, font)
		return nil
	}
=======
func (font PdfFont) actualFont() pdfFont {
	if font.context == nil {
		common.Log.Debug("ERROR: actualFont. context is nil. font=%s", font)
	}
	return font.context
>>>>>>> 650dbf80
}

// baseFields returns the fields of `font`.context that are common to all PDF fonts.
func (font *PdfFont) baseFields() *fontCommon {
	if font.context == nil {
		common.Log.Debug("ERROR: baseFields. context is nil.")
		return nil
	}
<<<<<<< HEAD
	switch t := font.context.(type) {
	case *pdfFontSimple:
		return t.baseFields()
	case *pdfFontType0:
		return t.baseFields()
	case *pdfCIDFontType0:
		return t.baseFields()
	case *pdfCIDFontType2:
		return t.baseFields()
	default:
		common.Log.Debug("ERROR: base. Unknown font type %T. font=%s", t, font.String())
		return nil
	}
=======
	return font.context.baseFields()
>>>>>>> 650dbf80
}

// fontCommon represents the fields that are common to all PDF fonts.
type fontCommon struct {
	// All fonts have these fields.
	basefont string // The font's "BaseFont" field.
	subtype  string // The font's "Subtype" field.
	name     string

	// These are optional fields in the PDF font.
	toUnicode core.PdfObject // The stream containing toUnicodeCmap. We keep it around for ToPdfObject.

	// These objects are computed from optional fields in the PDF font.
	toUnicodeCmap  *cmap.CMap         // Computed from "ToUnicode".
	fontDescriptor *PdfFontDescriptor // Computed from "FontDescriptor".

	// objectNumber helps us find the font in the PDF being processed. This helps with debugging.
	objectNumber int64
}

// asPdfObjectDictionary returns `base` as a core.PdfObjectDictionary.
// It is for use in font ToPdfObject functions.
// NOTE: The returned dict's "Subtype" field is set to `subtype` if `base` doesn't have a subtype.
func (base fontCommon) asPdfObjectDictionary(subtype string) *core.PdfObjectDictionary {

	if subtype != "" && base.subtype != "" && subtype != base.subtype {
		common.Log.Debug("ERROR: asPdfObjectDictionary. Overriding subtype to %#q %s", subtype, base)
	} else if subtype == "" && base.subtype == "" {
		common.Log.Debug("ERROR: asPdfObjectDictionary no subtype. font=%s", base)
	} else if base.subtype == "" {
		base.subtype = subtype
	}

	d := core.MakeDict()
	d.Set("Type", core.MakeName("Font"))
	d.Set("BaseFont", core.MakeName(base.basefont))
	d.Set("Subtype", core.MakeName(base.subtype))

	if base.fontDescriptor != nil {
		d.Set("FontDescriptor", base.fontDescriptor.ToPdfObject())
	}
	if base.toUnicode != nil {
		d.Set("ToUnicode", base.toUnicode)
	} else if base.toUnicodeCmap != nil {
		data := base.toUnicodeCmap.Bytes()
		o, err := core.MakeStream(data, nil)
		if err != nil {
			common.Log.Debug("MakeStream failed. err=%v", err)
		} else {
			d.Set("ToUnicode", o)
		}
	}
	return d
}

// String returns a string that describes `base`.
func (base fontCommon) String() string {
	return fmt.Sprintf("FONT{%s}", base.coreString())
}

// coreString returns the contents of fontCommon.String() without the FONT{} wrapper.
func (base fontCommon) coreString() string {
	descriptor := ""
	if base.fontDescriptor != nil {
		descriptor = base.fontDescriptor.String()
	}
	return fmt.Sprintf("%#q %#q %q obj=%d ToUnicode=%t flags=0x%0x %s",
		base.subtype, base.basefont, base.name, base.objectNumber, base.toUnicode != nil,
		base.fontFlags(), descriptor)
}

func (base fontCommon) fontFlags() int {
	if base.fontDescriptor == nil {
		return 0
	}
	return base.fontDescriptor.flags
}

// isCIDFont returns true if `base` is a CID font.
func (base fontCommon) isCIDFont() bool {
	if base.subtype == "" {
		common.Log.Debug("ERROR: isCIDFont. context is nil. font=%s", base)
	}
	isCID := false
	switch base.subtype {
	case "Type0", "CIDFontType0", "CIDFontType2":
		isCID = true
	}
	common.Log.Trace("isCIDFont: isCID=%t font=%s", isCID, base)
	return isCID
}

// newFontBaseFieldsFromPdfObject returns `fontObj` as a dictionary the common fields from that
// dictionary in the fontCommon return.  If there is a problem an error is returned.
// The fontCommon is the group of fields common to all PDF fonts.
func newFontBaseFieldsFromPdfObject(fontObj core.PdfObject) (*core.PdfObjectDictionary, *fontCommon,
	error) {
	font := &fontCommon{}

	if obj, ok := fontObj.(*core.PdfIndirectObject); ok {
		font.objectNumber = obj.ObjectNumber
	}

	d, ok := core.GetDict(fontObj)
	if !ok {
		common.Log.Debug("ERROR: Font not given by a dictionary (%T)", fontObj)
		return nil, nil, ErrFontNotSupported
	}

	objtype, ok := core.GetNameVal(d.Get("Type"))
	if !ok {
		common.Log.Debug("ERROR: Font Incompatibility. Type (Required) missing")
		return nil, nil, ErrRequiredAttributeMissing
	}
	if objtype != "Font" {
		common.Log.Debug("ERROR: Font Incompatibility. Type=%q. Should be %q.", objtype, "Font")
		return nil, nil, core.ErrTypeError
	}

	subtype, ok := core.GetNameVal(d.Get("Subtype"))
	if !ok {
		common.Log.Debug("ERROR: Font Incompatibility. Subtype (Required) missing")
		return nil, nil, ErrRequiredAttributeMissing
	}
	font.subtype = subtype

	name, ok := core.GetNameVal(d.Get("Name"))
	if ok {
		font.name = name
	}

	if subtype == "Type3" {
		common.Log.Debug("ERROR: Type 3 font not supprted. d=%s", d)
		return nil, nil, ErrFontNotSupported
	}

	basefont, ok := core.GetNameVal(d.Get("BaseFont"))
	if !ok {
		common.Log.Debug("ERROR: Font Incompatibility. BaseFont (Required) missing")
		return nil, nil, ErrRequiredAttributeMissing
	}
	font.basefont = basefont

	obj := d.Get("FontDescriptor")
	if obj != nil {
		fontDescriptor, err := newPdfFontDescriptorFromPdfObject(obj)
		if err != nil {
			common.Log.Debug("ERROR: Bad font descriptor. err=%v", err)
			return nil, nil, err
		}
		font.fontDescriptor = fontDescriptor
	}

	toUnicode := d.Get("ToUnicode")
	if toUnicode != nil {
		font.toUnicode = core.TraceToDirectObject(toUnicode)
		codemap, err := toUnicodeToCmap(font.toUnicode, font)
		if err != nil {
			return nil, nil, err
		}
		font.toUnicodeCmap = codemap
	}

	return d, font, nil
}

// toUnicodeToCmap returns a CMap of `toUnicode` if it exists.
func toUnicodeToCmap(toUnicode core.PdfObject, font *fontCommon) (*cmap.CMap, error) {
	toUnicodeStream, ok := core.GetStream(toUnicode)
	if !ok {
		common.Log.Debug("ERROR: toUnicodeToCmap: Not a stream (%T)", toUnicode)
		return nil, core.ErrTypeError
	}
	data, err := core.DecodeStream(toUnicodeStream)
	if err != nil {
		return nil, err
	}

	cm, err := cmap.LoadCmapFromData(data, !font.isCIDFont())
	if err != nil {
		// Show the object number of the bad cmap to help with debugging.
		common.Log.Debug("ERROR: ObjectNumber=%d err=%v", toUnicodeStream.ObjectNumber, err)
	}
	return cm, err
}

// 9.8.2 Font Descriptor Flags (page 283)
const (
	fontFlagFixedPitch  = 0x00001
	fontFlagSerif       = 0x00002
	fontFlagSymbolic    = 0x00004
	fontFlagScript      = 0x00008
	fontFlagNonsymbolic = 0x00020
	fontFlagItalic      = 0x00040
	fontFlagAllCap      = 0x10000
	fontFlagSmallCap    = 0x20000
	fontFlagForceBold   = 0x40000
)

// PdfFontDescriptor specifies metrics and other attributes of a font and can refer to a FontFile
// for embedded fonts.
// 9.8 Font Descriptors (page 281)
type PdfFontDescriptor struct {
	FontName     core.PdfObject
	FontFamily   core.PdfObject
	FontStretch  core.PdfObject
	FontWeight   core.PdfObject
	Flags        core.PdfObject
	FontBBox     core.PdfObject
	ItalicAngle  core.PdfObject
	Ascent       core.PdfObject
	Descent      core.PdfObject
	Leading      core.PdfObject
	CapHeight    core.PdfObject
	XHeight      core.PdfObject
	StemV        core.PdfObject
	StemH        core.PdfObject
	AvgWidth     core.PdfObject
	MaxWidth     core.PdfObject
	MissingWidth core.PdfObject
	FontFile     core.PdfObject // PFB
	FontFile2    core.PdfObject // TTF
	FontFile3    core.PdfObject // OTF / CFF
	CharSet      core.PdfObject

	flags        int
	missingWidth float64
	*fontFile
	fontFile2 *fonts.TtfType

	// Additional entries for CIDFonts
	Style  core.PdfObject
	Lang   core.PdfObject
	FD     core.PdfObject
	CIDSet core.PdfObject

	// Container.
	container *core.PdfIndirectObject
}

// GetDescent returns the Descent of the font `descriptor`.
func (desc *PdfFontDescriptor) GetDescent() (float64, error) {
	return core.GetNumberAsFloat(desc.Descent)
}

// GetAscent returns the Ascent of the font `descriptor`.
func (desc *PdfFontDescriptor) GetAscent() (float64, error) {
	return core.GetNumberAsFloat(desc.Ascent)
}

// GetCapHeight returns the CapHeight of the font `descriptor`.
func (desc *PdfFontDescriptor) GetCapHeight() (float64, error) {
	return core.GetNumberAsFloat(desc.CapHeight)
}

// String returns a string describing the font descriptor.
func (desc *PdfFontDescriptor) String() string {
	var parts []string
	if desc.FontName != nil {
		parts = append(parts, desc.FontName.String())
	}
	if desc.FontFamily != nil {
		parts = append(parts, desc.FontFamily.String())
	}
	if desc.fontFile != nil {
		parts = append(parts, desc.fontFile.String())
	}
	if desc.fontFile2 != nil {
		parts = append(parts, desc.fontFile2.String())
	}
	parts = append(parts, fmt.Sprintf("FontFile3=%t", desc.FontFile3 != nil))

	return fmt.Sprintf("FONT_DESCRIPTOR{%s}", strings.Join(parts, ", "))
}

// newPdfFontDescriptorFromPdfObject loads the font descriptor from a core.PdfObject.  Can either be a
// *PdfIndirectObject or a *core.PdfObjectDictionary.
func newPdfFontDescriptorFromPdfObject(obj core.PdfObject) (*PdfFontDescriptor, error) {
	descriptor := &PdfFontDescriptor{}

	if ind, is := obj.(*core.PdfIndirectObject); is {
		descriptor.container = ind
		obj = ind.PdfObject
	}

	d, ok := obj.(*core.PdfObjectDictionary)
	if !ok {
		common.Log.Debug("ERROR: FontDescriptor not given by a dictionary (%T)", obj)
		return nil, core.ErrTypeError
	}

	if obj := d.Get("FontName"); obj != nil {
		descriptor.FontName = obj
	} else {
		common.Log.Debug("Incompatibility: FontName (Required) missing")
	}
	fontname, _ := core.GetName(descriptor.FontName)

	if obj := d.Get("Type"); obj != nil {
		oname, is := obj.(*core.PdfObjectName)
		if !is || string(*oname) != "FontDescriptor" {
			common.Log.Debug("Incompatibility: Font descriptor Type invalid (%T) font=%q %T",
				obj, fontname, descriptor.FontName)
		}
	} else {
		common.Log.Trace("Incompatibility: Type (Required) missing. font=%q %T",
			fontname, descriptor.FontName)
	}

	descriptor.FontFamily = d.Get("FontFamily")
	descriptor.FontStretch = d.Get("FontStretch")
	descriptor.FontWeight = d.Get("FontWeight")
	descriptor.Flags = d.Get("Flags")
	descriptor.FontBBox = d.Get("FontBBox")
	descriptor.ItalicAngle = d.Get("ItalicAngle")
	descriptor.Ascent = d.Get("Ascent")
	descriptor.Descent = d.Get("Descent")
	descriptor.Leading = d.Get("Leading")
	descriptor.CapHeight = d.Get("CapHeight")
	descriptor.XHeight = d.Get("XHeight")
	descriptor.StemV = d.Get("StemV")
	descriptor.StemH = d.Get("StemH")
	descriptor.AvgWidth = d.Get("AvgWidth")
	descriptor.MaxWidth = d.Get("MaxWidth")
	descriptor.MissingWidth = d.Get("MissingWidth")
	descriptor.FontFile = d.Get("FontFile")
	descriptor.FontFile2 = d.Get("FontFile2")
	descriptor.FontFile3 = d.Get("FontFile3")
	descriptor.CharSet = d.Get("CharSet")
	descriptor.Style = d.Get("Style")
	descriptor.Lang = d.Get("Lang")
	descriptor.FD = d.Get("FD")
	descriptor.CIDSet = d.Get("CIDSet")

	if descriptor.Flags != nil {
		if flags, ok := core.GetIntVal(descriptor.Flags); ok {
			descriptor.flags = flags
		}
	}
	if descriptor.MissingWidth != nil {
		if missingWidth, err := core.GetNumberAsFloat(descriptor.MissingWidth); err == nil {
			descriptor.missingWidth = missingWidth
		}
	}

	if descriptor.FontFile != nil {
		fontFile, err := newFontFileFromPdfObject(descriptor.FontFile)
		if err != nil {
			return descriptor, err
		}
		common.Log.Trace("fontFile=%s", fontFile)
		descriptor.fontFile = fontFile
	}
	if descriptor.FontFile2 != nil {
		fontFile2, err := fonts.NewFontFile2FromPdfObject(descriptor.FontFile2)
		if err != nil {
			return descriptor, err
		}
		common.Log.Trace("fontFile2=%s", fontFile2.String())
		descriptor.fontFile2 = &fontFile2
	}
	return descriptor, nil
}

// ToPdfObject returns the PdfFontDescriptor as a PDF dictionary inside an indirect object.
<<<<<<< HEAD
func (descriptor *PdfFontDescriptor) ToPdfObject() core.PdfObject {
	d := core.MakeDict()
	if descriptor.container == nil {
		descriptor.container = &core.PdfIndirectObject{}
	}
	descriptor.container.PdfObject = d

	d.Set("Type", core.MakeName("FontDescriptor"))

	if descriptor.FontName != nil {
		d.Set("FontName", descriptor.FontName)
	}

	if descriptor.FontFamily != nil {
		d.Set("FontFamily", descriptor.FontFamily)
	}

	if descriptor.FontStretch != nil {
		d.Set("FontStretch", descriptor.FontStretch)
	}

	if descriptor.FontWeight != nil {
		d.Set("FontWeight", descriptor.FontWeight)
	}

	if descriptor.Flags != nil {
		d.Set("Flags", descriptor.Flags)
	}

	if descriptor.FontBBox != nil {
		d.Set("FontBBox", descriptor.FontBBox)
	}

	if descriptor.ItalicAngle != nil {
		d.Set("ItalicAngle", descriptor.ItalicAngle)
	}

	if descriptor.Ascent != nil {
		d.Set("Ascent", descriptor.Ascent)
	}

	if descriptor.Descent != nil {
		d.Set("Descent", descriptor.Descent)
	}

	if descriptor.Leading != nil {
		d.Set("Leading", descriptor.Leading)
	}

	if descriptor.CapHeight != nil {
		d.Set("CapHeight", descriptor.CapHeight)
	}

	if descriptor.XHeight != nil {
		d.Set("XHeight", descriptor.XHeight)
	}

	if descriptor.StemV != nil {
		d.Set("StemV", descriptor.StemV)
	}

	if descriptor.StemH != nil {
		d.Set("StemH", descriptor.StemH)
	}

	if descriptor.AvgWidth != nil {
		d.Set("AvgWidth", descriptor.AvgWidth)
	}

	if descriptor.MaxWidth != nil {
		d.Set("MaxWidth", descriptor.MaxWidth)
	}

	if descriptor.MissingWidth != nil {
		d.Set("MissingWidth", descriptor.MissingWidth)
	}

	if descriptor.FontFile != nil {
		d.Set("FontFile", descriptor.FontFile)
	}

	if descriptor.FontFile2 != nil {
		d.Set("FontFile2", descriptor.FontFile2)
	}

	if descriptor.FontFile3 != nil {
		d.Set("FontFile3", descriptor.FontFile3)
	}

	if descriptor.CharSet != nil {
		d.Set("CharSet", descriptor.CharSet)
	}

	if descriptor.Style != nil {
		d.Set("FontName", descriptor.FontName)
	}

	if descriptor.Lang != nil {
		d.Set("Lang", descriptor.Lang)
	}

	if descriptor.FD != nil {
		d.Set("FD", descriptor.FD)
	}

	if descriptor.CIDSet != nil {
		d.Set("CIDSet", descriptor.CIDSet)
	}

	return descriptor.container
=======
func (desc *PdfFontDescriptor) ToPdfObject() core.PdfObject {
	d := core.MakeDict()
	if desc.container == nil {
		desc.container = &core.PdfIndirectObject{}
	}
	desc.container.PdfObject = d

	d.Set("Type", core.MakeName("FontDescriptor"))

	if desc.FontName != nil {
		d.Set("FontName", desc.FontName)
	}

	if desc.FontFamily != nil {
		d.Set("FontFamily", desc.FontFamily)
	}

	if desc.FontStretch != nil {
		d.Set("FontStretch", desc.FontStretch)
	}

	if desc.FontWeight != nil {
		d.Set("FontWeight", desc.FontWeight)
	}

	if desc.Flags != nil {
		d.Set("Flags", desc.Flags)
	}

	if desc.FontBBox != nil {
		d.Set("FontBBox", desc.FontBBox)
	}

	if desc.ItalicAngle != nil {
		d.Set("ItalicAngle", desc.ItalicAngle)
	}

	if desc.Ascent != nil {
		d.Set("Ascent", desc.Ascent)
	}

	if desc.Descent != nil {
		d.Set("Descent", desc.Descent)
	}

	if desc.Leading != nil {
		d.Set("Leading", desc.Leading)
	}

	if desc.CapHeight != nil {
		d.Set("CapHeight", desc.CapHeight)
	}

	if desc.XHeight != nil {
		d.Set("XHeight", desc.XHeight)
	}

	if desc.StemV != nil {
		d.Set("StemV", desc.StemV)
	}

	if desc.StemH != nil {
		d.Set("StemH", desc.StemH)
	}

	if desc.AvgWidth != nil {
		d.Set("AvgWidth", desc.AvgWidth)
	}

	if desc.MaxWidth != nil {
		d.Set("MaxWidth", desc.MaxWidth)
	}

	if desc.MissingWidth != nil {
		d.Set("MissingWidth", desc.MissingWidth)
	}

	if desc.FontFile != nil {
		d.Set("FontFile", desc.FontFile)
	}

	if desc.FontFile2 != nil {
		d.Set("FontFile2", desc.FontFile2)
	}

	if desc.FontFile3 != nil {
		d.Set("FontFile3", desc.FontFile3)
	}

	if desc.CharSet != nil {
		d.Set("CharSet", desc.CharSet)
	}

	if desc.Style != nil {
		d.Set("FontName", desc.FontName)
	}

	if desc.Lang != nil {
		d.Set("Lang", desc.Lang)
	}

	if desc.FD != nil {
		d.Set("FD", desc.FD)
	}

	if desc.CIDSet != nil {
		d.Set("CIDSet", desc.CIDSet)
	}

	return desc.container
>>>>>>> 650dbf80
}<|MERGE_RESOLUTION|>--- conflicted
+++ resolved
@@ -37,24 +37,8 @@
 }
 
 // GetFontDescriptor returns the font descriptor for `font`.
-<<<<<<< HEAD
-func (font *PdfFont) GetFontDescriptor() (*PdfFontDescriptor, error) {
-	switch t := font.context.(type) {
-	case *pdfFontSimple:
-		return t.fontDescriptor, nil
-	case *pdfFontType0:
-		return t.fontDescriptor, nil
-	case *pdfCIDFontType0:
-		return t.fontDescriptor, nil
-	case *pdfCIDFontType2:
-		return t.fontDescriptor, nil
-	}
-	common.Log.Debug("ERROR: Cannot get font descriptor for font type %T (%s)", font, font)
-	return nil, errors.New("font descriptor not found")
-=======
 func (font PdfFont) GetFontDescriptor() (*PdfFontDescriptor, error) {
 	return font.context.getFontDescriptor(), nil
->>>>>>> 650dbf80
 }
 
 // String returns a string that describes `font`.
@@ -108,21 +92,12 @@
 
 // DefaultFont returns the default font, which is currently the built in Helvetica.
 func DefaultFont() *PdfFont {
-<<<<<<< HEAD
-	std, _ := loadStandard14Font(Helvetica)
-=======
 	std := stdFontToSimpleFont(fonts.NewFontHelvetica())
->>>>>>> 650dbf80
 	return &PdfFont{context: &std}
 }
 
 // NewStandard14Font returns the standard 14 font named `basefont` as a *PdfFont, or an error if it
 // `basefont` is not one of the standard 14 font names.
-<<<<<<< HEAD
-func NewStandard14Font(basefont Standard14Font) (*PdfFont, error) {
-	font, _, err := NewStandard14FontWithEncoding(basefont, nil)
-	return font, err
-=======
 func NewStandard14Font(basefont fonts.StdFontName) (*PdfFont, error) {
 	fnt, ok := fonts.NewStdFontByName(basefont)
 	if !ok {
@@ -131,7 +106,6 @@
 	}
 	std := stdFontToSimpleFont(fnt)
 	return &PdfFont{context: &std}, nil
->>>>>>> 650dbf80
 }
 
 // NewStandard14FontMustCompile returns the standard 14 font named `basefont` as a *PdfFont.
@@ -147,23 +121,14 @@
 
 // NewStandard14FontWithEncoding returns the standard 14 font named `basefont` as a *PdfFont and
 // a SimpleEncoder that encodes all the runes in `alphabet`, or an error if this is not possible.
-<<<<<<< HEAD
 // An error can occur if `basefont` is not one the standard 14 font names.
-func NewStandard14FontWithEncoding(basefont Standard14Font, alphabet map[rune]int) (*PdfFont,
+func NewStandard14FontWithEncoding(basefont fonts.StdFontName, alphabet map[rune]int) (*PdfFont,
 	*textencoding.SimpleEncoder, error) {
-=======
-// An error can occur if`basefont` is not one the standard 14 font names.
-func NewStandard14FontWithEncoding(basefont fonts.StdFontName, alphabet map[rune]int) (*PdfFont, *textencoding.SimpleEncoder, error) {
->>>>>>> 650dbf80
 	baseEncoder := "MacRomanEncoding"
 	common.Log.Trace("NewStandard14FontWithEncoding: basefont=%#q baseEncoder=%#q alphabet=%q",
 		basefont, baseEncoder, string(sortedAlphabet(alphabet)))
 
-<<<<<<< HEAD
-	std, ok := loadStandard14Font(basefont)
-=======
 	fnt, ok := fonts.NewStdFontByName(basefont)
->>>>>>> 650dbf80
 	if !ok {
 		return nil, nil, ErrFontNotSupported
 	}
@@ -291,13 +256,9 @@
 		font.context = type0font
 	case "Type1", "Type3", "MMType1", "TrueType":
 		var simplefont *pdfFontSimple
-<<<<<<< HEAD
-		std, builtin := loadStandard14Font(Standard14Font(base.basefont))
+		fnt, builtin := fonts.NewStdFontByName(fonts.StdFontName(base.basefont))
 		if builtin {
-=======
-		if fnt, ok := fonts.NewStdFontByName(fonts.StdFontName(base.basefont)); ok && base.subtype == "Type1" {
 			std := stdFontToSimpleFont(fnt)
->>>>>>> 650dbf80
 			font.context = &std
 
 			stdObj := core.TraceToDirectObject(std.ToPdfObject())
@@ -336,7 +297,7 @@
 		if builtin && simplefont.encoder == nil && simplefont.std14Encoder == nil {
 			// This is not possible.
 			common.Log.Error("simplefont=%s", simplefont)
-			common.Log.Error("std=%s", std)
+			common.Log.Error("fnt=%s", fnt)
 		}
 		if len(simplefont.charWidths) == 0 {
 			common.Log.Debug("ERROR: No widths. font=%s", simplefont)
@@ -519,37 +480,19 @@
 func (font *PdfFont) Encoder() textencoding.TextEncoder {
 	t := font.actualFont()
 	if t == nil {
-<<<<<<< HEAD
 		common.Log.Debug("ERROR: Encoder not implemented for font type=%T", font.context)
 		// XXX: Should we return a default encoding?
-=======
 		common.Log.Debug("ERROR: Encoder not implemented for font type=%#T", font.context)
 		// TODO: Should we return a default encoding?
->>>>>>> 650dbf80
 		return nil
 	}
 	return t.Encoder()
-}
-
-<<<<<<< HEAD
-// SetEncoder sets the encoding for the underlying font.
-func (font *PdfFont) SetEncoder(encoder textencoding.TextEncoder) {
-	t := font.actualFont()
-	if t == nil {
-		common.Log.Debug("ERROR: SetEncoder. Not implemented for font type=%#T", font.context)
-		return
-	}
-	t.SetEncoder(encoder)
 }
 
 // GetGlyphCharMetrics returns the char metrics for glyph name `glyph`.
 // TODO(peterwilliams97) There is nothing callers can do if no CharMetrics are found so we might as
 //                       well give them 0 width. There is no need for the bool return.
 func (font *PdfFont) GetGlyphCharMetrics(glyph textencoding.GlyphName) (fonts.CharMetrics, bool) {
-=======
-// GetGlyphCharMetrics returns the specified char metrics for a specified glyph name.
-func (font PdfFont) GetGlyphCharMetrics(glyph textencoding.GlyphName) (fonts.CharMetrics, bool) {
->>>>>>> 650dbf80
 	t := font.actualFont()
 	if t == nil {
 		common.Log.Debug("ERROR: GetGlyphCharMetrics Not implemented for font type=%#T", font.context)
@@ -643,33 +586,11 @@
 }
 
 // actualFont returns the Font in font.context
-<<<<<<< HEAD
-// NOTE(gunnsth): Actually this only sanity checks the font.context as the returned font will be
-// wrapped in an interface.
-func (font *PdfFont) actualFont() fonts.Font {
-	if font.context == nil {
-		common.Log.Debug("ERROR: actualFont. context is nil. font=%s", font)
-	}
-	switch t := font.context.(type) {
-	case *pdfFontSimple:
-		return t
-	case *pdfFontType0:
-		return t
-	case *pdfCIDFontType0:
-		return t
-	case *pdfCIDFontType2:
-		return t
-	default:
-		common.Log.Debug("ERROR: actualFont. Unknown font type %T. font=%s", t, font)
-		return nil
-	}
-=======
 func (font PdfFont) actualFont() pdfFont {
 	if font.context == nil {
 		common.Log.Debug("ERROR: actualFont. context is nil. font=%s", font)
 	}
 	return font.context
->>>>>>> 650dbf80
 }
 
 // baseFields returns the fields of `font`.context that are common to all PDF fonts.
@@ -678,23 +599,7 @@
 		common.Log.Debug("ERROR: baseFields. context is nil.")
 		return nil
 	}
-<<<<<<< HEAD
-	switch t := font.context.(type) {
-	case *pdfFontSimple:
-		return t.baseFields()
-	case *pdfFontType0:
-		return t.baseFields()
-	case *pdfCIDFontType0:
-		return t.baseFields()
-	case *pdfCIDFontType2:
-		return t.baseFields()
-	default:
-		common.Log.Debug("ERROR: base. Unknown font type %T. font=%s", t, font.String())
-		return nil
-	}
-=======
 	return font.context.baseFields()
->>>>>>> 650dbf80
 }
 
 // fontCommon represents the fields that are common to all PDF fonts.
@@ -1060,118 +965,6 @@
 }
 
 // ToPdfObject returns the PdfFontDescriptor as a PDF dictionary inside an indirect object.
-<<<<<<< HEAD
-func (descriptor *PdfFontDescriptor) ToPdfObject() core.PdfObject {
-	d := core.MakeDict()
-	if descriptor.container == nil {
-		descriptor.container = &core.PdfIndirectObject{}
-	}
-	descriptor.container.PdfObject = d
-
-	d.Set("Type", core.MakeName("FontDescriptor"))
-
-	if descriptor.FontName != nil {
-		d.Set("FontName", descriptor.FontName)
-	}
-
-	if descriptor.FontFamily != nil {
-		d.Set("FontFamily", descriptor.FontFamily)
-	}
-
-	if descriptor.FontStretch != nil {
-		d.Set("FontStretch", descriptor.FontStretch)
-	}
-
-	if descriptor.FontWeight != nil {
-		d.Set("FontWeight", descriptor.FontWeight)
-	}
-
-	if descriptor.Flags != nil {
-		d.Set("Flags", descriptor.Flags)
-	}
-
-	if descriptor.FontBBox != nil {
-		d.Set("FontBBox", descriptor.FontBBox)
-	}
-
-	if descriptor.ItalicAngle != nil {
-		d.Set("ItalicAngle", descriptor.ItalicAngle)
-	}
-
-	if descriptor.Ascent != nil {
-		d.Set("Ascent", descriptor.Ascent)
-	}
-
-	if descriptor.Descent != nil {
-		d.Set("Descent", descriptor.Descent)
-	}
-
-	if descriptor.Leading != nil {
-		d.Set("Leading", descriptor.Leading)
-	}
-
-	if descriptor.CapHeight != nil {
-		d.Set("CapHeight", descriptor.CapHeight)
-	}
-
-	if descriptor.XHeight != nil {
-		d.Set("XHeight", descriptor.XHeight)
-	}
-
-	if descriptor.StemV != nil {
-		d.Set("StemV", descriptor.StemV)
-	}
-
-	if descriptor.StemH != nil {
-		d.Set("StemH", descriptor.StemH)
-	}
-
-	if descriptor.AvgWidth != nil {
-		d.Set("AvgWidth", descriptor.AvgWidth)
-	}
-
-	if descriptor.MaxWidth != nil {
-		d.Set("MaxWidth", descriptor.MaxWidth)
-	}
-
-	if descriptor.MissingWidth != nil {
-		d.Set("MissingWidth", descriptor.MissingWidth)
-	}
-
-	if descriptor.FontFile != nil {
-		d.Set("FontFile", descriptor.FontFile)
-	}
-
-	if descriptor.FontFile2 != nil {
-		d.Set("FontFile2", descriptor.FontFile2)
-	}
-
-	if descriptor.FontFile3 != nil {
-		d.Set("FontFile3", descriptor.FontFile3)
-	}
-
-	if descriptor.CharSet != nil {
-		d.Set("CharSet", descriptor.CharSet)
-	}
-
-	if descriptor.Style != nil {
-		d.Set("FontName", descriptor.FontName)
-	}
-
-	if descriptor.Lang != nil {
-		d.Set("Lang", descriptor.Lang)
-	}
-
-	if descriptor.FD != nil {
-		d.Set("FD", descriptor.FD)
-	}
-
-	if descriptor.CIDSet != nil {
-		d.Set("CIDSet", descriptor.CIDSet)
-	}
-
-	return descriptor.container
-=======
 func (desc *PdfFontDescriptor) ToPdfObject() core.PdfObject {
 	d := core.MakeDict()
 	if desc.container == nil {
@@ -1282,5 +1075,4 @@
 	}
 
 	return desc.container
->>>>>>> 650dbf80
 }